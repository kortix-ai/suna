from typing import Dict, Any, Optional
from utils.logger import logger
from utils.omni_default_agent_service import OmniDefaultAgentService


class SunaDefaultAgentService:
    """
    Compatibility layer for the old Suna branding while using the new Omni service underneath.
    This service provides the interface expected by legacy scripts while delegating to OmniDefaultAgentService.
    """
    
    def __init__(self):
        self._omni_service = OmniDefaultAgentService()
        logger.info("🔄 SunaDefaultAgentService initialized (compatibility layer for Omni)")
    
    async def get_suna_default_config(self) -> Dict[str, Any]:
        """Get the current default configuration (rebranded as Omni)"""
        config = await self._omni_service.get_omni_default_config()
        # For compatibility, also return it under the old Suna name for scripts that expect it
        return config
    
    async def sync_all_suna_agents(self) -> Dict[str, Any]:
        """Sync all default agents (now Omni agents)"""
        logger.info("🔄 Syncing all agents (Suna→Omni compatibility layer)")
        return await self._omni_service.sync_all_omni_agents()
    
    async def update_all_suna_agents(self, target_version: Optional[str] = None) -> Dict[str, Any]:
        """Update all default agents (now Omni agents)"""
        logger.info("🔄 Updating all agents (Suna→Omni compatibility layer)")
        return await self._omni_service.update_all_omni_agents(target_version)
    
    async def install_for_all_users(self) -> Dict[str, Any]:
        """Install default agent for all users who don't have it"""
        logger.info("🔄 Installing agents for all missing users (Suna→Omni compatibility layer)")
        return await self._omni_service.install_for_all_users()
    
    async def install_suna_agent_for_user(self, account_id: str, replace_existing: bool = False) -> Optional[str]:
        """Install default agent for a specific user (now installs Omni agent)"""
        logger.info(f"🔄 Installing agent for user {account_id} (Suna→Omni compatibility layer)")
        return await self._omni_service.install_omni_agent_for_user(account_id, replace_existing)
    
<<<<<<< HEAD
    async def get_agent_for_user(self, account_id: str) -> Optional[Dict[str, Any]]:
        """Get the default agent for a specific user"""
        return await self._omni_service.get_agent_for_user(account_id)
    
    async def get_stats(self) -> Dict[str, Any]:
        """Get statistics about default agents"""
        return await self._omni_service.get_stats()
=======
    async def _delete_agent(self, agent_id: str) -> bool:
        """Delete an agent and clean up related data."""
        try:
            client = await self._db.client
            
            # Clean up triggers first
            try:
                from triggers.trigger_service import get_trigger_service
                trigger_service = get_trigger_service(self._db)
                
                triggers_result = await client.table('agent_triggers').select('trigger_id').eq('agent_id', agent_id).execute()
                
                if triggers_result.data:
                    for trigger_record in triggers_result.data:
                        try:
                            await trigger_service.delete_trigger(trigger_record['trigger_id'])
                        except Exception as e:
                            logger.warning(f"Failed to clean up trigger: {str(e)}")
            except Exception as e:
                logger.warning(f"Failed to clean up triggers for agent {agent_id}: {str(e)}")
            
            # Delete agent
            result = await client.table('agents').delete().eq('agent_id', agent_id).execute()
            return bool(result.data)
            
        except Exception as e:
            logger.error(f"Failed to delete agent {agent_id}: {e}")
            raise
>>>>>>> 970cf98a
<|MERGE_RESOLUTION|>--- conflicted
+++ resolved
@@ -39,7 +39,6 @@
         logger.info(f"🔄 Installing agent for user {account_id} (Suna→Omni compatibility layer)")
         return await self._omni_service.install_omni_agent_for_user(account_id, replace_existing)
     
-<<<<<<< HEAD
     async def get_agent_for_user(self, account_id: str) -> Optional[Dict[str, Any]]:
         """Get the default agent for a specific user"""
         return await self._omni_service.get_agent_for_user(account_id)
@@ -47,7 +46,177 @@
     async def get_stats(self) -> Dict[str, Any]:
         """Get statistics about default agents"""
         return await self._omni_service.get_stats()
-=======
+    async def install_for_all_users(self) -> Dict[str, Any]:
+        """Install Suna agent for all users who don't have one."""
+        logger.debug("🚀 Installing Suna agents for users who don't have them")
+        
+        try:
+            client = await self._db.client
+            
+            # Get all personal accounts
+            accounts_result = await client.schema('basejump').table('accounts').select('id').eq('personal_account', True).execute()
+            all_account_ids = {row['id'] for row in accounts_result.data} if accounts_result.data else set()
+            
+            # Get existing Suna agents
+            existing_result = await client.table('agents').select('account_id').eq('metadata->>is_suna_default', 'true').execute()
+            existing_account_ids = {row['account_id'] for row in existing_result.data} if existing_result.data else set()
+            
+            # Find accounts without Suna
+            missing_accounts = all_account_ids - existing_account_ids
+            
+            if not missing_accounts:
+                return {
+                    "installed_count": 0,
+                    "failed_count": 0,
+                    "details": ["All users already have Suna agents"]
+                }
+            
+            logger.debug(f"📦 Installing Suna for {len(missing_accounts)} users")
+            
+            success_count = 0
+            failed_count = 0
+            errors = []
+            
+            for account_id in missing_accounts:
+                try:
+                    await self._create_suna_agent_for_user(account_id)
+                    success_count += 1
+                    logger.debug(f"✅ Installed Suna for user {account_id}")
+                except Exception as e:
+                    failed_count += 1
+                    error_msg = f"Failed to install for user {account_id}: {str(e)}"
+                    errors.append(error_msg)
+                    logger.error(error_msg)
+            
+            return {
+                "installed_count": success_count,
+                "failed_count": failed_count,
+                "details": errors if errors else [f"Successfully installed for {success_count} users"]
+            }
+            
+        except Exception as e:
+            error_msg = f"Installation operation failed: {str(e)}"
+            logger.error(error_msg)
+            return {
+                "installed_count": 0,
+                "failed_count": 0,
+                "details": [error_msg]
+            }
+    
+    async def install_suna_agent_for_user(self, account_id: str, replace_existing: bool = False) -> Optional[str]:
+        """Install Suna agent for a specific user."""
+        logger.debug(f"🔄 Installing Suna agent for user: {account_id}")
+        
+        try:
+            client = await self._db.client
+            
+            # Check for existing Suna agent
+            existing_result = await client.table('agents').select('agent_id').eq('account_id', account_id).eq('metadata->>is_suna_default', 'true').execute()
+            
+            if existing_result.data:
+                existing_agent_id = existing_result.data[0]['agent_id']
+                
+                if replace_existing:
+                    # Delete existing agent
+                    await self._delete_agent(existing_agent_id)
+                    logger.debug(f"Deleted existing Suna agent for replacement")
+                else:
+                    logger.debug(f"User {account_id} already has Suna agent: {existing_agent_id}")
+                    return existing_agent_id
+
+            # Create new agent
+            agent_id = await self._create_suna_agent_for_user(account_id)
+            logger.debug(f"Successfully installed Suna agent {agent_id} for user {account_id}")
+            return agent_id
+                
+        except Exception as e:
+            logger.error(f"Error in install_suna_agent_for_user: {e}")
+            return None
+    
+    async def get_suna_agent_stats(self) -> Dict[str, Any]:
+        """Get statistics about Suna agents."""
+        try:
+            client = await self._db.client
+            
+            # Get total count
+            total_result = await client.table('agents').select('agent_id', count='exact').eq('metadata->>is_suna_default', 'true').execute()
+            total_count = total_result.count or 0
+            
+            # Get creation dates for last 30 days
+            from datetime import timedelta
+            thirty_days_ago = (datetime.now(timezone.utc) - timedelta(days=30)).isoformat()
+            recent_result = await client.table('agents').select('created_at').eq('metadata->>is_suna_default', 'true').gte('created_at', thirty_days_ago).execute()
+            recent_count = len(recent_result.data) if recent_result.data else 0
+            
+            return {
+                "total_agents": total_count,
+                "recent_installs": recent_count,
+                "note": "Suna agents always use current central configuration"
+            }
+            
+        except Exception as e:
+            logger.error(f"Failed to get agent stats: {e}")
+            return {"error": str(e)}
+    
+    async def _create_suna_agent_for_user(self, account_id: str) -> str:
+        """Create a Suna agent for a user."""
+        from agent.suna_config import SUNA_CONFIG
+        
+        client = await self._db.client
+        
+        # Create agent record
+        agent_data = {
+            "account_id": account_id,
+            "name": SUNA_CONFIG["name"],
+            "description": SUNA_CONFIG["description"],
+            "is_default": True,
+            "avatar": SUNA_CONFIG["avatar"],
+            "avatar_color": SUNA_CONFIG["avatar_color"],
+            "metadata": {
+                "is_suna_default": True,
+                "centrally_managed": True,
+                "installation_date": datetime.now(timezone.utc).isoformat()
+            },
+            "version_count": 1
+        }
+        
+        result = await client.table('agents').insert(agent_data).execute()
+        
+        if not result.data:
+            raise Exception("Failed to create agent record")
+        
+        agent_id = result.data[0]['agent_id']
+        
+        # Create initial version
+        await self._create_initial_version(agent_id, account_id)
+        
+        return agent_id
+    
+    async def _create_initial_version(self, agent_id: str, account_id: str) -> None:
+        """Create initial version for Suna agent."""
+        try:
+            from agent.versioning.version_service import get_version_service
+            from agent.suna_config import SUNA_CONFIG
+            
+            version_service = await get_version_service()
+            await version_service.create_version(
+                agent_id=agent_id,
+                user_id=account_id,
+                system_prompt=SUNA_CONFIG["system_prompt"],
+                configured_mcps=SUNA_CONFIG["configured_mcps"],
+                custom_mcps=SUNA_CONFIG["custom_mcps"],
+                agentpress_tools=SUNA_CONFIG["agentpress_tools"],
+                model=SUNA_CONFIG["model"],
+                version_name="v1",
+                change_description="Initial Suna agent installation"
+            )
+            
+            logger.debug(f"Created initial version for Suna agent {agent_id}")
+            
+        except Exception as e:
+            logger.error(f"Failed to create initial version for Suna agent {agent_id}: {e}")
+            raise
+    
     async def _delete_agent(self, agent_id: str) -> bool:
         """Delete an agent and clean up related data."""
         try:
@@ -76,4 +245,3 @@
         except Exception as e:
             logger.error(f"Failed to delete agent {agent_id}: {e}")
             raise
->>>>>>> 970cf98a
