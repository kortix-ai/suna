from typing import Dict, List, Tuple, Type, Optional
from core.agentpress.tool import Tool

CORE_TOOLS = [
    ('expand_msg_tool', 'core.tools.expand_msg_tool', 'ExpandMessageTool'),
    ('message_tool', 'core.tools.message_tool', 'MessageTool'),
    ('task_list_tool', 'core.tools.task_list_tool', 'TaskListTool'),
    ('sb_git_sync', 'core.tools.sb_git_sync', 'SandboxGitTool'),
]

SANDBOX_TOOLS = [
    ('sb_shell_tool', 'core.tools.sb_shell_tool', 'SandboxShellTool'),
    ('sb_files_tool', 'core.tools.sb_files_tool', 'SandboxFilesTool'),
    ('sb_expose_tool', 'core.tools.sb_expose_tool', 'SandboxExposeTool'),
    ('sb_vision_tool', 'core.tools.sb_vision_tool', 'SandboxVisionTool'),
    ('sb_image_edit_tool', 'core.tools.sb_image_edit_tool', 'SandboxImageEditTool'),
    ('sb_kb_tool', 'core.tools.sb_kb_tool', 'SandboxKbTool'),
    ('sb_presentation_tool', 'core.tools.sb_presentation_tool', 'SandboxPresentationTool'),
    ('sb_upload_file_tool', 'core.tools.sb_upload_file_tool', 'SandboxUploadFileTool'),
    ('sb_git_sync', 'core.tools.sb_git_sync', 'SandboxGitTool'),
]

SEARCH_TOOLS = [
    ('web_search_tool', 'core.tools.web_search_tool', 'SandboxWebSearchTool'),
    ('image_search_tool', 'core.tools.image_search_tool', 'SandboxImageSearchTool'),
    ('people_search_tool', 'core.tools.people_search_tool', 'PeopleSearchTool'),
    ('company_search_tool', 'core.tools.company_search_tool', 'CompanySearchTool'),
    ('paper_search_tool', 'core.tools.paper_search_tool', 'PaperSearchTool'),
]

UTILITY_TOOLS = [
    ('data_providers_tool', 'core.tools.data_providers_tool', 'DataProvidersTool'),
    ('browser_tool', 'core.tools.browser_tool', 'BrowserTool'),
    ('vapi_voice_tool', 'core.tools.vapi_voice_tool', 'VapiVoiceTool'),
]

<<<<<<< HEAD
# Generation tools - Content and page generation
GENERATION_TOOLS = [
    ('explorer_page_generator_tool', 'core.tools.explorer_page_generator_tool', 'ExplorerPageGeneratorTool'),
]

# Agent builder tools
=======
>>>>>>> 77249e47
AGENT_BUILDER_TOOLS = [
    ('agent_config_tool', 'core.tools.agent_builder_tools.agent_config_tool', 'AgentConfigTool'),
    ('agent_creation_tool', 'core.tools.agent_creation_tool', 'AgentCreationTool'),
    ('mcp_search_tool', 'core.tools.agent_builder_tools.mcp_search_tool', 'MCPSearchTool'),
    ('credential_profile_tool', 'core.tools.agent_builder_tools.credential_profile_tool', 'CredentialProfileTool'),
    ('trigger_tool', 'core.tools.agent_builder_tools.trigger_tool', 'TriggerTool'),
]

<<<<<<< HEAD
# Combined registry of all tools
ALL_TOOLS = CORE_TOOLS + SANDBOX_TOOLS + SEARCH_TOOLS + UTILITY_TOOLS + GENERATION_TOOLS + AGENT_BUILDER_TOOLS
=======
ALL_TOOLS = CORE_TOOLS + SANDBOX_TOOLS + SEARCH_TOOLS + UTILITY_TOOLS + AGENT_BUILDER_TOOLS
>>>>>>> 77249e47


def get_tool_class(module_path: str, class_name: str) -> Type[Tool]:
    import importlib
    module = importlib.import_module(module_path)
    return getattr(module, class_name)


def get_all_tools() -> Dict[str, Type[Tool]]:
    tools_map = {}
    for tool_name, module_path, class_name in ALL_TOOLS:
        try:
            tools_map[tool_name] = get_tool_class(module_path, class_name)
        except (ImportError, AttributeError) as e:
            from core.utils.logger import logger
            logger.debug(f"Skipping tool {tool_name}: {e}")
    
    return tools_map


def get_tool_info(tool_name: str) -> Optional[Tuple[str, str, str]]:
    for name, module_path, class_name in ALL_TOOLS:
        if name == tool_name:
            return (name, module_path, class_name)
    return None


def get_tools_by_category() -> Dict[str, List[Tuple[str, str, str]]]:
    return {
        'core': CORE_TOOLS,
        'sandbox': SANDBOX_TOOLS,
        'search': SEARCH_TOOLS,
        'utility': UTILITY_TOOLS,
        'generation': GENERATION_TOOLS,
        'agent_builder': AGENT_BUILDER_TOOLS,
    }


def get_tool_usage_guide(tool_name: str) -> Optional[str]:
    info = get_tool_info(tool_name)
    if not info:
        return None
    
    _, module_path, class_name = info
    try:
        tool_class = get_tool_class(module_path, class_name)
        if hasattr(tool_class, '__tool_metadata__') and tool_class.__tool_metadata__.usage_guide:
            return tool_class.__tool_metadata__.usage_guide
    except (ImportError, AttributeError):
        pass
    
    return None


def get_tool_metadata_summary(tool_name: str) -> Optional[Dict[str, str]]:
    info = get_tool_info(tool_name)
    if not info:
        return None
    
    _, module_path, class_name = info
    try:
        tool_class = get_tool_class(module_path, class_name)
        if hasattr(tool_class, '__tool_metadata__'):
            metadata = tool_class.__tool_metadata__
            return {
                'display_name': metadata.display_name,
                'description': metadata.description
            }
    except (ImportError, AttributeError):
        pass
    
    return None


def get_all_tool_summaries() -> Dict[str, Dict[str, str]]:
    summaries = {}
    for tool_name, module_path, class_name in ALL_TOOLS:
        try:
            tool_class = get_tool_class(module_path, class_name)
            if hasattr(tool_class, '__tool_metadata__'):
                metadata = tool_class.__tool_metadata__
                summaries[tool_name] = {
                    'display_name': metadata.display_name,
                    'description': metadata.description
                }
        except (ImportError, AttributeError):
            pass
    return summaries<|MERGE_RESOLUTION|>--- conflicted
+++ resolved
@@ -34,15 +34,12 @@
     ('vapi_voice_tool', 'core.tools.vapi_voice_tool', 'VapiVoiceTool'),
 ]
 
-<<<<<<< HEAD
 # Generation tools - Content and page generation
 GENERATION_TOOLS = [
     ('explorer_page_generator_tool', 'core.tools.explorer_page_generator_tool', 'ExplorerPageGeneratorTool'),
 ]
 
 # Agent builder tools
-=======
->>>>>>> 77249e47
 AGENT_BUILDER_TOOLS = [
     ('agent_config_tool', 'core.tools.agent_builder_tools.agent_config_tool', 'AgentConfigTool'),
     ('agent_creation_tool', 'core.tools.agent_creation_tool', 'AgentCreationTool'),
@@ -51,12 +48,8 @@
     ('trigger_tool', 'core.tools.agent_builder_tools.trigger_tool', 'TriggerTool'),
 ]
 
-<<<<<<< HEAD
 # Combined registry of all tools
 ALL_TOOLS = CORE_TOOLS + SANDBOX_TOOLS + SEARCH_TOOLS + UTILITY_TOOLS + GENERATION_TOOLS + AGENT_BUILDER_TOOLS
-=======
-ALL_TOOLS = CORE_TOOLS + SANDBOX_TOOLS + SEARCH_TOOLS + UTILITY_TOOLS + AGENT_BUILDER_TOOLS
->>>>>>> 77249e47
 
 
 def get_tool_class(module_path: str, class_name: str) -> Type[Tool]:
