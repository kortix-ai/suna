from typing import Optional
from core.agentpress.tool import ToolResult, openapi_schema, tool_metadata
from core.sandbox.tool_base import SandboxToolsBase
from core.agentpress.thread_manager import ThreadManager
import httpx
from io import BytesIO
import uuid
from litellm import aimage_generation, aimage_edit
import base64
import os
import random
import asyncio
import time
import json
import re
from core.utils.logger import logger


def parse_image_paths(image_path: Optional[str | list[str]]) -> list[str]:
    """
    Parse image_path which could be a single path, a list of paths, or a JSON array string.
    Returns a list of paths.
    """
    if not image_path:
        return []
    
    # Already a list
    if isinstance(image_path, list):
        return [p.strip() for p in image_path if isinstance(p, str) and p.strip()]
    
    # String - try to parse as JSON array
    trimmed = image_path.strip()
    if trimmed.startswith('[') and trimmed.endswith(']'):
        try:
            parsed = json.loads(trimmed)
            if isinstance(parsed, list):
                return [p.strip() for p in parsed if isinstance(p, str) and p.strip()]
        except json.JSONDecodeError:
            pass
    
    # Single path
    return [trimmed] if trimmed else []

@tool_metadata(
    display_name="Image Editor",
    description="Generate and edit images with AI assistance",
    icon="Wand",
    color="bg-purple-100 dark:bg-purple-800/50",
    weight=50,
    visible=True
)
class SandboxImageEditTool(SandboxToolsBase):
    """Tool for generating or editing images using OpenAI GPT Image 1 via OpenAI SDK (no mask support)."""

    def __init__(self, project_id: str, thread_id: str, thread_manager: ThreadManager):
        super().__init__(project_id, thread_manager)
        self.thread_id = thread_id
        self.thread_manager = thread_manager

    @openapi_schema(
        {
            "type": "function",
            "function": {
                "name": "image_edit_or_generate",
<<<<<<< HEAD
                "description": """Generate a new image from a prompt, or edit an existing image (no mask support) using OpenAI GPT Image 1 via OpenAI SDK. Stores the result in the thread context.

CRITICAL: USE EDIT MODE FOR MULTI-TURN IMAGE MODIFICATIONS
- When user wants to modify an existing image: ALWAYS use mode="edit" with the image_path parameter
- When user wants to create a new image: Use mode="generate" without image_path
- MULTI-TURN WORKFLOW: If you've generated an image and user asks for ANY follow-up changes, ALWAYS use edit mode
- ASSUME FOLLOW-UPS ARE EDITS: When user says "change this", "add that", "make it different", etc. - use edit mode
- Image path sources: Can be a workspace file path (e.g., "generated_image_abc123.png") OR a full URL

GENERATE MODE (Creating new images):
Set mode="generate" and provide a descriptive prompt.
Example:
<function_calls>
<invoke name="image_edit_or_generate">
<parameter name="mode">generate</parameter>
<parameter name="prompt">A futuristic cityscape at sunset with neon lights</parameter>
</invoke>
</function_calls>

EDIT MODE (Modifying existing images):
Set mode="edit", provide editing prompt, and specify the image_path.
Use this when user asks to: modify, change, add to, remove from, or alter existing images.
Example with workspace file:
<function_calls>
<invoke name="image_edit_or_generate">
<parameter name="mode">edit</parameter>
<parameter name="prompt">Add a red hat to the person in the image</parameter>
<parameter name="image_path">generated_image_abc123.png</parameter>
</invoke>
</function_calls>
Example with URL:
<function_calls>
<invoke name="image_edit_or_generate">
<parameter name="mode">edit</parameter>
<parameter name="prompt">Change the background to a mountain landscape</parameter>
<parameter name="image_path">https://example.com/images/photo.png</parameter>
</invoke>
</function_calls>

MULTI-TURN WORKFLOW EXAMPLE:
- Step 1 - User: "Create a logo for my company"
  → Use generate mode: creates "generated_image_abc123.png"
- Step 2 - User: "Can you make it more colorful?"
  → Use edit mode with "generated_image_abc123.png" (AUTOMATIC - this is a follow-up)
- Step 3 - User: "Add some text to it"
  → Use edit mode with the most recent image (AUTOMATIC - this is another follow-up)

MANDATORY USAGE RULES:
- ALWAYS use this tool for any image creation or editing tasks
- NEVER attempt to generate or edit images by any other means
- MUST use edit mode when user asks to edit, modify, change, or alter an existing image
- MUST use generate mode when user asks to create a new image from scratch
- MULTI-TURN CONVERSATION RULE: If you've created an image and user provides ANY follow-up feedback or requests changes, AUTOMATICALLY use edit mode with the previous image
- FOLLOW-UP DETECTION: User phrases like "can you change...", "make it more...", "add a...", "remove the...", "make it different" = EDIT MODE
- After image generation/editing, ALWAYS display the result using the ask tool with the image attached
- The tool automatically saves images to the workspace with unique filenames
- REMEMBER THE LAST IMAGE: Always use the most recently generated image filename for follow-up edits""",
=======
>>>>>>> 1b0487a7
                "description": "Generate new images from prompts, or edit existing images (no mask support) using OpenAI GPT Image 1 via OpenAI SDK. Stores the results in the thread context. This tool supports both single and batch operations for efficient image generation/editing. You can process multiple prompts simultaneously by providing an array of prompts, which executes operations concurrently for faster results. Use batch mode when generating or editing multiple images at once.",
                "parameters": {
                    "type": "object",
                    "properties": {
                        "mode": {
                            "type": "string",
                            "enum": ["generate", "edit"],
                            "description": "'generate' to create new images from prompts, 'edit' to edit existing images.",
                        },
                        "prompt": {
                            "oneOf": [
                                {
                                    "type": "string",
                                    "description": "A single text prompt describing the desired image or edit. Be specific and include key details to improve image quality."
                                },
                                {
                                    "type": "array",
                                    "items": {
                                        "type": "string"
                                    },
                                    "description": "Multiple text prompts to execute concurrently. Use this for batch processing when you need to generate or edit multiple images simultaneously. Each prompt will be processed in parallel for faster results. Example: [\"a sunset over mountains\", \"a cat playing piano\", \"a futuristic city\"]"
                                }
                            ],
                            "description": "Either a single prompt (string) or multiple prompts (array of strings) to execute concurrently. Use batch mode (array) for faster processing when creating or editing multiple images."
                        },
                        "image_path": {
                            "oneOf": [
                                {
                                    "type": "string",
                                    "description": "A single image path to edit."
                                },
                                {
                                    "type": "array",
                                    "items": {
                                        "type": "string"
                                    },
                                    "description": "Multiple image paths for batch editing. Each image will be paired with the corresponding prompt by index."
                                }
                            ],
                            "description": "(edit mode only) Path(s) to image file(s) to edit. Can be relative paths (e.g., 'image.png') or URLs. For batch mode: provide an array of paths matching your prompts array - each prompt[i] edits image_path[i]. If fewer images than prompts, the first image is used for remaining prompts.",
                        },
                    },
                    "required": ["mode", "prompt"],
                },
            },
        }
    )
    async def image_edit_or_generate(
        self,
        mode: str,
        prompt: str | list[str],
        image_path: Optional[str | list[str]] = None,
    ) -> ToolResult:
        """Generate or edit images using OpenAI GPT Image 1 via OpenAI SDK (no mask support). Supports both single and batch operations."""
        try:
            await self._ensure_sandbox()
            
            # Check if mock mode is enabled (for development/testing)
            use_mock = os.getenv("MOCK_IMAGE_GENERATION", "false").lower() == "true"
            
            # Determine if this is a batch operation or single operation
            is_batch = isinstance(prompt, list)
            
            if is_batch:
                # Batch mode: process multiple prompts concurrently
                if not prompt or len(prompt) == 0:
                    return self.fail_response("At least one prompt is required in the batch.")
                
                # Filter out empty prompts
                prompts = [p.strip() for p in prompt if p and isinstance(p, str) and p.strip()]
                if not prompts:
                    return self.fail_response("No valid prompts provided in the batch.")
                
                logger.info(f"Executing batch image operation for {len(prompts)} prompts with mode '{mode}'")
                
                # For edit mode, parse and validate image paths
                image_paths: list[str] = []
                if mode == "edit":
                    if not image_path:
                        return self.fail_response("'image_path' is required for edit mode when using batch prompts.")
                    
                    # Parse image_path - could be single path or JSON array
                    image_paths = parse_image_paths(image_path)
                    if not image_paths:
                        return self.fail_response("No valid image paths provided for edit mode.")
                    
                    logger.info(f"Parsed {len(image_paths)} image path(s) for batch edit")
                
                # Execute all operations concurrently
                # For edit mode: if we have multiple images, pair each prompt with an image
                # If we have one image, use it for all prompts
                start_time = time.time()
                tasks = []
                for i, p in enumerate(prompts):
                    if mode == "edit":
                        # Use corresponding image or fall back to first one
                        img_path = image_paths[i] if i < len(image_paths) else image_paths[0]
                        tasks.append(self._execute_single_image_operation(mode, p, img_path, use_mock))
                    else:
                        tasks.append(self._execute_single_image_operation(mode, p, None, use_mock))
                results = await asyncio.gather(*tasks, return_exceptions=True)
                elapsed_time = time.time() - start_time
                logger.info(f"Batch image operation completed in {elapsed_time:.2f}s (concurrent execution)")
                
                # Process results - collect successes and failures
                image_files: list[str] = []
                errors: list[str] = []
                
                for i, result in enumerate(results):
                    if isinstance(result, Exception):
                        friendly_error = self._extract_friendly_error(result)
                        logger.warning(f"Image {i+1} failed: {friendly_error}")
                        errors.append(friendly_error)
                    elif isinstance(result, ToolResult):
                        logger.warning(f"Image {i+1} failed: {result.output}")
                        errors.append(result.output)
                    else:
                        # Success - result is filename
                        image_files.append(result)
                
                logger.info(f"Batch completed: {len(image_files)}/{len(prompts)} successful")
                
                # Build concise output
                lines = []
                if image_files:
                    lines.append(f"Images saved ({len(image_files)}):")
                    for f in image_files:
                        lines.append(f"- {f}")
                if errors:
                    unique_errors = list(dict.fromkeys(errors))  # Dedupe preserving order
                    lines.append(f"Failed ({len(errors)}): {unique_errors[0]}")
                
                return ToolResult(success=True, output="\n".join(lines))
            else:
                # Single prompt mode
                if not prompt or not isinstance(prompt, str):
                    return ToolResult(success=True, output="Error: A valid prompt is required.")
                
                prompt = prompt.strip()
                if not prompt:
                    return ToolResult(success=True, output="Error: A valid prompt is required.")
                
                logger.info(f"Executing single image operation with mode '{mode}' for prompt: '{prompt[:50]}...'")
                
                result = await self._execute_single_image_operation(mode, prompt, image_path, use_mock)
                
                if isinstance(result, ToolResult):
                    # Error - return gracefully with friendly message
                    return ToolResult(success=True, output=f"Failed: {result.output}")
                
                # Success - result is filename
                return ToolResult(success=True, output=f"Image saved as: {result}")

        except Exception as e:
            friendly_error = self._extract_friendly_error(e)
            logger.error(f"Image operation error: {friendly_error}")
            return ToolResult(success=True, output=f"Failed: {friendly_error}")
    
    async def _execute_single_image_operation(
        self,
        mode: str,
        prompt: str,
        image_path: Optional[str],
        use_mock: bool
    ) -> str | ToolResult:
        """
        Helper function to execute a single image generation or edit operation.
        
        Parameters:
        - mode: 'generate' or 'edit'
        - prompt: The text prompt for generation/editing
        - image_path: Path to image (required for edit mode)
        - use_mock: Whether to use mock mode
        
        Returns:
        - str: Filename of the generated/edited image on success
        - ToolResult: Error result on failure
        """
        try:
            if use_mock:
                logger.warning(f"🎨 Image generation running in MOCK mode for prompt: '{prompt[:50]}...'")
                # Fast mock mode - just download a random placeholder image
                image_filename = await self._download_placeholder_image()
                if isinstance(image_filename, ToolResult):  # Error occurred
                    return image_filename
                return image_filename
            
            # Real API implementation
            model = "gpt-image-1"

            if mode == "generate":
                response = await aimage_generation(
                    model=model,
                    prompt=prompt,
                    n=1,
                    size="1024x1024",
                )
            elif mode == "edit":
                if not image_path:
                    return self.fail_response("'image_path' is required for edit mode.")
 
                image_bytes = await self._get_image_bytes(image_path)
                if isinstance(image_bytes, ToolResult):  # Error occurred
                    return image_bytes

                # Create BytesIO object with proper filename to set MIME type
                image_io = BytesIO(image_bytes)
                image_io.name = "image.png"  # Set filename to ensure proper MIME type detection

                response = await aimage_edit(
                    image=[image_io],  # Type in the LiteLLM SDK is wrong
                    prompt=prompt,
                    model=model,
                    n=1,
                    size="1024x1024",
                )
            else:
                return self.fail_response("Invalid mode. Use 'generate' or 'edit'.")

            # Download and save the generated image to sandbox
            image_filename = await self._process_image_response(response)
            if isinstance(image_filename, ToolResult):  # Error occurred
                return image_filename

            return image_filename

        except Exception as e:
            error_message = str(e)
            logger.error(f"Error executing image operation for prompt '{prompt[:50]}...': {error_message}")
            
            # Extract user-friendly error message
            friendly_message = self._extract_friendly_error(e)
            return self.fail_response(friendly_message)
    
    def _extract_friendly_error(self, error: Exception) -> str:
        """Extract a user-friendly error message from API exceptions."""
        error_str = str(error).lower()
        
        # Check for moderation/safety blocks
        if "moderation" in error_str or "safety" in error_str or "rejected" in error_str:
            return "Image rejected by content safety filter. Try a different prompt or image."
        
        # Check for rate limits
        if "rate" in error_str and "limit" in error_str:
            return "Rate limit reached. Please wait a moment and try again."
        
        # Check for invalid image format
        if "invalid" in error_str and "image" in error_str:
            return "Invalid image format. Please use PNG, JPEG, or WebP."
        
        # Check for quota/billing issues
        if "quota" in error_str or "billing" in error_str or "insufficient" in error_str:
            return "API quota exceeded. Please check your account."
        
        # Check for timeout
        if "timeout" in error_str:
            return "Request timed out. Please try again."
        
        # Default: truncate long error messages
        error_msg = str(error)
        if len(error_msg) > 150:
            # Try to extract just the message part from JSON errors
            if '"message":' in error_msg:
                match = re.search(r'"message":\s*"([^"]+)"', error_msg)
                if match:
                    return match.group(1)[:150]
            return error_msg[:150] + "..."
        
        return f"Failed to process image: {error_msg}"

    async def _get_image_bytes(self, image_path: str) -> bytes | ToolResult:
        """Get image bytes from URL or local file path."""
        if image_path.startswith(("http://", "https://")):
            return await self._download_image_from_url(image_path)
        else:
            return await self._read_image_from_sandbox(image_path)

    async def _download_image_from_url(self, url: str) -> bytes | ToolResult:
        """Download image from URL."""
        try:
            async with httpx.AsyncClient() as client:
                response = await client.get(url)
                response.raise_for_status()
                return response.content
        except Exception:
            return self.fail_response(f"Could not download image from URL: {url}")

    async def _read_image_from_sandbox(self, image_path: str) -> bytes | ToolResult:
        """Read image from sandbox filesystem."""
        try:
            cleaned_path = self.clean_path(image_path)
            full_path = f"{self.workspace_path}/{cleaned_path}"

            # Check if file exists and is not a directory
            file_info = await self.sandbox.fs.get_file_info(full_path)
            if file_info.is_dir:
                return self.fail_response(
                    f"Path '{cleaned_path}' is a directory, not an image file."
                )

            return await self.sandbox.fs.download_file(full_path)

        except Exception as e:
            return self.fail_response(
                f"Could not read image file from sandbox: {image_path} - {str(e)}"
            )

    async def _process_image_response(self, response) -> str | ToolResult:
        """Download generated image and save to sandbox with random name."""
        try:
            original_b64_str = response.data[0].b64_json
            # Decode base64 image data
            image_data = base64.b64decode(original_b64_str)

            # Generate random filename
            random_filename = f"generated_image_{uuid.uuid4().hex[:8]}.png"
            sandbox_path = f"{self.workspace_path}/{random_filename}"

            # Save image to sandbox
            await self.sandbox.fs.upload_file(image_data, sandbox_path)
            return random_filename

        except Exception as e:
            return self.fail_response(f"Failed to download and save image: {str(e)}")
    
    async def _download_placeholder_image(self) -> str | ToolResult:
        """Fast mock - download a random placeholder image from the internet."""
        try:
            # Use picsum.photos for random beautiful images - fast and free
            random_id = random.randint(1, 1000)
            placeholder_url = f"https://picsum.photos/1024/1024?random={random_id}"
            
            # Download the image
            async with httpx.AsyncClient() as client:
                response = await client.get(placeholder_url, follow_redirects=True)
                response.raise_for_status()
                image_data = response.content
            
            # Generate random filename
            random_filename = f"generated_image_{uuid.uuid4().hex[:8]}.png"
            sandbox_path = f"{self.workspace_path}/{random_filename}"
            
            # Save to sandbox
            await self.sandbox.fs.upload_file(image_data, sandbox_path)
            return random_filename
            
        except Exception as e:
            return self.fail_response(f"Failed to download placeholder image: {str(e)}")<|MERGE_RESOLUTION|>--- conflicted
+++ resolved
@@ -62,7 +62,6 @@
             "type": "function",
             "function": {
                 "name": "image_edit_or_generate",
-<<<<<<< HEAD
                 "description": """Generate a new image from a prompt, or edit an existing image (no mask support) using OpenAI GPT Image 1 via OpenAI SDK. Stores the result in the thread context.
 
 CRITICAL: USE EDIT MODE FOR MULTI-TURN IMAGE MODIFICATIONS
@@ -120,9 +119,6 @@
 - After image generation/editing, ALWAYS display the result using the ask tool with the image attached
 - The tool automatically saves images to the workspace with unique filenames
 - REMEMBER THE LAST IMAGE: Always use the most recently generated image filename for follow-up edits""",
-=======
->>>>>>> 1b0487a7
-                "description": "Generate new images from prompts, or edit existing images (no mask support) using OpenAI GPT Image 1 via OpenAI SDK. Stores the results in the thread context. This tool supports both single and batch operations for efficient image generation/editing. You can process multiple prompts simultaneously by providing an array of prompts, which executes operations concurrently for faster results. Use batch mode when generating or editing multiple images at once.",
                 "parameters": {
                     "type": "object",
                     "properties": {
