--- conflicted
+++ resolved
@@ -89,42 +89,6 @@
     ]
     provider_router = Router(model_list=model_list)
 
-<<<<<<< HEAD
-
-def get_openrouter_fallback(model_name: str) -> Optional[str]:
-    """Get OpenRouter fallback model for a given model name."""
-    # Skip if already using OpenRouter
-    if model_name.startswith("openrouter/"):
-        return None
-    
-    # Map models to their OpenRouter equivalents
-    fallback_mapping = {
-        "anthropic/claude-3-7-sonnet-latest": "openrouter/anthropic/claude-3.7-sonnet",
-        "anthropic/claude-sonnet-4-20250514": "openrouter/anthropic/claude-sonnet-4",
-        "xai/grok-4": "openrouter/x-ai/grok-4",
-        "xai/grok-4-fast": "openrouter/x-ai/grok-4-fast",
-        "gemini/gemini-2.5-pro": "openrouter/google/gemini-2.5-pro",
-    }
-    
-    # Check for exact match first
-    if model_name in fallback_mapping:
-        return fallback_mapping[model_name]
-    
-    # Check for partial matches (e.g., bedrock models)
-    for key, value in fallback_mapping.items():
-        if key in model_name:
-            return value
-    
-    # Default fallbacks by provider
-    if "claude" in model_name.lower() or "anthropic" in model_name.lower():
-        return "openrouter/anthropic/claude-sonnet-4"
-    elif "xai" in model_name.lower() or "grok" in model_name.lower():
-        return "openrouter/x-ai/grok-4"
-    
-    return None
-
-=======
->>>>>>> c2052767
 def _configure_token_limits(params: Dict[str, Any], model_name: str, max_tokens: Optional[int]) -> None:
     """Configure token limits based on model type."""
     # Only set max_tokens if explicitly provided - let providers use their defaults otherwise
