"""
LLM API interface for making calls to various language models.

This module provides a unified interface for making API calls to different LLM providers
using LiteLLM with simplified error handling and clean parameter management.
"""

from typing import Union, Dict, Any, Optional, AsyncGenerator, List
import os
import json
import litellm
from litellm.router import Router
from litellm.files.main import ModelResponse
from core.utils.logger import logger
from core.utils.config import config
from core.agentpress.error_processor import ErrorProcessor
from pathlib import Path
from datetime import datetime, timezone

# Configure LiteLLM
litellm.modify_params = True
litellm.drop_params = True
litellm.num_retries = 3

provider_router = None
class LLMError(Exception):
    """Exception for LLM-related errors."""
    pass


def setup_api_keys() -> None:
    """Set up provider-specific API configurations."""
    if not config:
        return
    
    # OpenRouter API base
    if getattr(config, 'OPENROUTER_API_KEY', None) and getattr(config, 'OPENROUTER_API_BASE', None):
        os.environ["OPENROUTER_API_BASE"] = config.OPENROUTER_API_BASE
    
    # AWS Bedrock bearer token
    if getattr(config, 'AWS_BEARER_TOKEN_BEDROCK', None):
        os.environ["AWS_BEARER_TOKEN_BEDROCK"] = config.AWS_BEARER_TOKEN_BEDROCK

def setup_provider_router(openai_compatible_api_key: str = None, openai_compatible_api_base: str = None):
    """Configure LiteLLM Router with fallback chains for Bedrock models."""
    global provider_router
    
    from core.ai_models.registry import (
        HAIKU_4_5_PROFILE_ID, SONNET_4_5_PROFILE_ID, build_bedrock_profile_arn
    )
    
    # Build ARNs once
    arns = {
        "haiku": build_bedrock_profile_arn(HAIKU_4_5_PROFILE_ID),
        "sonnet45": build_bedrock_profile_arn(SONNET_4_5_PROFILE_ID),
    }
    
    # Model list for router
    model_list = [
        {
            "model_name": "openai-compatible/*",
            "litellm_params": {
                "model": "openai/*",
                "api_key": openai_compatible_api_key or getattr(config, 'OPENAI_COMPATIBLE_API_KEY', None),
                "api_base": openai_compatible_api_base or getattr(config, 'OPENAI_COMPATIBLE_API_BASE', None),
            },
        },
        {"model_name": "*", "litellm_params": {"model": "*"}},
    ]
    
    # Fallback chains: primary -> [fallbacks]
    fallbacks = [
        # {arns["haiku"]: [arns["sonnet45"]]},
        {arns["sonnet45"]: [arns["haiku"]]},
    ]
    
    # Context window fallbacks: smaller context -> larger context
    # context_window_fallbacks = [
    #     {arns["haiku"]: [arns["sonnet45"]]},  # 200k -> 1M
    # ]
    
    provider_router = Router(
        model_list=model_list,
        num_retries=3,
        fallbacks=fallbacks,
        # context_window_fallbacks=context_window_fallbacks,
    )
    
    logger.info(f"LiteLLM Router configured with {len(fallbacks)} fallback rules")

def _configure_openai_compatible(model_name: str, api_key: Optional[str], api_base: Optional[str]) -> None:
    """Configure OpenAI-compatible provider if needed."""
    if not model_name.startswith("openai-compatible/"):
        return
    
    key = api_key or getattr(config, 'OPENAI_COMPATIBLE_API_KEY', None)
    base = api_base or getattr(config, 'OPENAI_COMPATIBLE_API_BASE', None)
    
    if not key or not base:
        raise LLMError("OPENAI_COMPATIBLE_API_KEY and OPENAI_COMPATIBLE_API_BASE required for openai-compatible models")
    
    setup_provider_router(api_key, api_base)

def _save_debug_input(params: Dict[str, Any]) -> None:
    """Save LLM input to debug file if enabled."""
    if not (config and getattr(config, 'DEBUG_SAVE_LLM_IO', False)):
        return
    
    try:
        debug_dir = Path("debug_streams")
        debug_dir.mkdir(exist_ok=True)
        timestamp = datetime.now(timezone.utc).strftime("%Y%m%d_%H%M%S_%f")
        debug_file = debug_dir / f"input_{timestamp}.json"
        
        debug_data = {k: params.get(k) for k in 
            ["model", "messages", "temperature", "max_tokens", "stop", "stream", "tools", "tool_choice"]}
        debug_data["timestamp"] = timestamp
        
        with open(debug_file, 'w', encoding='utf-8') as f:
            json.dump(debug_data, f, indent=2, ensure_ascii=False)
        logger.info(f"📁 Saved LLM input to: {debug_file}")
    except Exception as e:
        logger.warning(f"⚠️ Error saving debug input: {e}")


async def make_llm_api_call(
    messages: List[Dict[str, Any]],
    model_name: str,
    response_format: Optional[Any] = None,
    temperature: float = 0,
    max_tokens: Optional[int] = None,
    tools: Optional[List[Dict[str, Any]]] = None,
    tool_choice: str = "auto",
    api_key: Optional[str] = None,
    api_base: Optional[str] = None,
    stream: bool = True,
    top_p: Optional[float] = None,
    model_id: Optional[str] = None,
    headers: Optional[Dict[str, str]] = None,
    extra_headers: Optional[Dict[str, str]] = None,
    stop: Optional[List[str]] = None,
) -> Union[Dict[str, Any], AsyncGenerator, ModelResponse]:
    """Make an API call to a language model using LiteLLM."""
    logger.info(f"LLM API call: {model_name} ({len(messages)} messages)")
    
<<<<<<< HEAD
    Args:
        messages: List of message dictionaries
        model_name: Name of the model to use (or "mock-ai" for testing)
        response_format: Optional response format specification
        temperature: Temperature for sampling (0-1)
        max_tokens: Maximum tokens to generate
        tools: Optional list of tool definitions
        tool_choice: Tool choice strategy ("auto", "required", "none")
        api_key: Optional API key override
        api_base: Optional API base URL override
        stream: Whether to stream the response
        top_p: Optional top_p for sampling
        model_id: Optional model ID for tracking
        headers: Optional headers to send with request
        extra_headers: Optional extra headers to send with request
        stop: Optional list of stop sequences
    """
    # Handle mock AI for stress testing
    if model_name == "mock-ai":
        logger.info(f"🎭 Using mock LLM provider for testing")
        from core.test_harness.mock_llm import get_mock_provider
        mock_provider = get_mock_provider(delay_ms=20)
        return await mock_provider.acompletion(
            messages=messages,
            model=model_name,
            stream=stream,
            tools=tools,
            temperature=temperature,
            max_tokens=max_tokens
        )
    
    logger.info(f"Making LLM API call to model: {model_name} with {len(messages)} messages")
=======
    # Configure OpenAI-compatible if needed
    _configure_openai_compatible(model_name, api_key, api_base)
>>>>>>> 65c8edce
    
    # Build params using model manager
    from core.ai_models import model_manager
    resolved_model_name = model_manager.resolve_model_id(model_name) or model_name
    
    # Build override params (only include non-None values)
    override_params = {
        "messages": messages,
        "temperature": temperature,
        "stream": stream,
    }
    
    # Add optional params only if provided
    if response_format is not None: override_params["response_format"] = response_format
    if top_p is not None: override_params["top_p"] = top_p
    if api_key is not None: override_params["api_key"] = api_key
    if api_base is not None: override_params["api_base"] = api_base
    if stop is not None: override_params["stop"] = stop
    if headers is not None: override_params["headers"] = headers
    if extra_headers is not None: override_params["extra_headers"] = extra_headers
    
    params = model_manager.get_litellm_params(resolved_model_name, **override_params)
    
    # Add tools if provided
    if tools:
        params["tools"] = tools
        params["tool_choice"] = tool_choice
    
    # Add tracking and streaming options
    if model_id:
        params["model_id"] = model_id
    if stream:
        params["stream_options"] = {"include_usage": True}
    
    try:
        _save_debug_input(params)
        response = await provider_router.acompletion(**params)
        
        if stream and hasattr(response, '__aiter__'):
            return _wrap_streaming_response(response)
        return response
        
    except Exception as e:
        processed_error = ErrorProcessor.process_llm_error(e, context={"model": model_name})
        ErrorProcessor.log_error(processed_error)
        raise LLMError(processed_error.message)

async def _wrap_streaming_response(response) -> AsyncGenerator:
    """Wrap streaming response to handle errors during iteration."""
    try:
        async for chunk in response:
            yield chunk
    except Exception as e:
        # Convert streaming errors to processed errors
        processed_error = ErrorProcessor.process_llm_error(e)
        ErrorProcessor.log_error(processed_error)
        raise LLMError(processed_error.message)

setup_api_keys()
setup_provider_router()


if __name__ == "__main__":
    from litellm import completion
    import os

    setup_api_keys()

    response = completion(
        model="bedrock/anthropic.claude-sonnet-4-20250115-v1:0",
        messages=[{"role": "user", "content": "Hello! Testing 1M context window."}],
        max_tokens=100,
        extra_headers={
            "anthropic-beta": "context-1m-2025-08-07"  # 👈 Enable 1M context
        }
    )
<|MERGE_RESOLUTION|>--- conflicted
+++ resolved
@@ -143,7 +143,6 @@
     """Make an API call to a language model using LiteLLM."""
     logger.info(f"LLM API call: {model_name} ({len(messages)} messages)")
     
-<<<<<<< HEAD
     Args:
         messages: List of message dictionaries
         model_name: Name of the model to use (or "mock-ai" for testing)
@@ -176,10 +175,8 @@
         )
     
     logger.info(f"Making LLM API call to model: {model_name} with {len(messages)} messages")
-=======
     # Configure OpenAI-compatible if needed
     _configure_openai_compatible(model_name, api_key, api_base)
->>>>>>> 65c8edce
     
     # Build params using model manager
     from core.ai_models import model_manager
