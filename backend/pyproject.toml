--- conflicted
+++ resolved
@@ -61,15 +61,12 @@
   "croniter>=1.4.0",
   "qstash>=2.0.0",
   "structlog==25.4.0",
-<<<<<<< HEAD
-  "agentops>=0.4.16",
-=======
   "PyPDF2==3.0.1",
   "python-docx==1.1.0",
   "openpyxl==3.1.2",
   "chardet==5.2.0",
   "PyYAML==6.0.1",
->>>>>>> 75dc15f9
+  "agentops>=0.4.16",
 ]
 
 [project.urls]
