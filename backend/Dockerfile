--- conflicted
+++ resolved
@@ -38,17 +38,12 @@
 # Copy application code
 COPY . .
 
-<<<<<<< HEAD
-# Ensure we use the virtual environment
-ENV PATH="/app/.venv/bin:$PATH"
-=======
 # Calculate optimal worker count based on 16 vCPUs
 # Using (2*CPU)+1 formula for CPU-bound applications
 ENV WORKERS=7
 ENV THREADS=2
 ENV WORKER_CONNECTIONS=2000
 
->>>>>>> e38d8f32
 ENV PYTHONPATH=/app
 EXPOSE 8000
 
