"""
Conversation thread management system for AgentPress.

This module provides comprehensive conversation management, including:
- Thread creation and persistence
- Message handling with support for text and images
- Tool registration and execution
- LLM interaction with streaming support
- Error handling and cleanup
- Context summarization to manage token limits
"""

import json
from typing import List, Dict, Any, Optional, Type, Union, AsyncGenerator, Literal
from services.llm import make_llm_api_call
from agentpress.tool import Tool
from agentpress.tool_registry import ToolRegistry
from agentpress.context_manager import ContextManager
from agentpress.response_processor import (
    ResponseProcessor,
    ProcessorConfig
)
from services.supabase import DBConnection
from utils.logger import logger
from langfuse.client import StatefulGenerationClient, StatefulTraceClient
from services.langfuse import langfuse
import datetime
from litellm import token_counter
from services.agentops import record_event, agentops_trace_context, get_current_trace_context
from agentops import tracer
from agentops.semconv import SpanKind, SpanAttributes

# Type alias for tool choice
ToolChoice = Literal["auto", "required", "none"]

class ThreadManager:
    """Manages conversation threads with LLM models and tool execution.

    Provides comprehensive conversation management, handling message threading,
    tool registration, and LLM interactions with support for both standard and
    XML-based tool execution patterns.
    """

<<<<<<< HEAD
    def __init__(self, trace: Optional[StatefulTraceClient] = None, is_agent_builder: bool = False, target_agent_id: Optional[str] = None, agentops_trace=None):
=======
    def __init__(self, trace: Optional[StatefulTraceClient] = None, is_agent_builder: bool = False, target_agent_id: Optional[str] = None, agent_config: Optional[dict] = None):
>>>>>>> 136e94dc
        """Initialize ThreadManager.

        Args:
            trace: Optional trace client for logging
            is_agent_builder: Whether this is an agent builder session
            target_agent_id: ID of the agent being built (if in agent builder mode)
<<<<<<< HEAD
            agentops_trace: Optional AgentOps trace context
=======
            agent_config: Optional agent configuration with version information
>>>>>>> 136e94dc
        """
        self.db = DBConnection()
        self.tool_registry = ToolRegistry()
        self.trace = trace
        self.is_agent_builder = is_agent_builder
        self.target_agent_id = target_agent_id
<<<<<<< HEAD
        self.agentops_trace = agentops_trace
=======
        self.agent_config = agent_config
>>>>>>> 136e94dc
        if not self.trace:
            self.trace = langfuse.trace(name="anonymous:thread_manager")
        self.response_processor = ResponseProcessor(
            tool_registry=self.tool_registry,
            add_message_callback=self.add_message,
            trace=self.trace,
            is_agent_builder=self.is_agent_builder,
            target_agent_id=self.target_agent_id,
<<<<<<< HEAD
            agentops_trace=self.agentops_trace
=======
            agent_config=self.agent_config
>>>>>>> 136e94dc
        )
        self.context_manager = ContextManager()
    
    def _set_agentops_context(self):
        """Set AgentOps context if available. Called at the start of major operations."""
        if self.agentops_trace:
            agentops_trace_context.set(self.agentops_trace)

    def _is_tool_result_message(self, msg: Dict[str, Any]) -> bool:
        if not ("content" in msg and msg['content']):
            return False
        content = msg['content']
        if isinstance(content, str) and "ToolResult" in content: return True
        if isinstance(content, dict) and "tool_execution" in content: return True
        if isinstance(content, dict) and "interactive_elements" in content: return True
        if isinstance(content, str):
            try:
                parsed_content = json.loads(content)
                if isinstance(parsed_content, dict) and "tool_execution" in parsed_content: return True
                if isinstance(parsed_content, dict) and "interactive_elements" in content: return True
            except (json.JSONDecodeError, TypeError):
                pass
        return False
    
    def _compress_message(self, msg_content: Union[str, dict], message_id: Optional[str] = None, max_length: int = 3000) -> Union[str, dict]:
        """Compress the message content."""
        # print("max_length", max_length)
        if isinstance(msg_content, str):
            if len(msg_content) > max_length:
                return msg_content[:max_length] + "... (truncated)" + f"\n\nmessage_id \"{message_id}\"\nUse expand-message tool to see contents"
            else:
                return msg_content
        elif isinstance(msg_content, dict):
            if len(json.dumps(msg_content)) > max_length:
                return json.dumps(msg_content)[:max_length] + "... (truncated)" + f"\n\nmessage_id \"{message_id}\"\nUse expand-message tool to see contents"
            else:
                return msg_content
        
    def _safe_truncate(self, msg_content: Union[str, dict], max_length: int = 100000) -> Union[str, dict]:
        """Truncate the message content safely by removing the middle portion."""
        max_length = min(max_length, 100000)
        if isinstance(msg_content, str):
            if len(msg_content) > max_length:
                # Calculate how much to keep from start and end
                keep_length = max_length - 150  # Reserve space for truncation message
                start_length = keep_length // 2
                end_length = keep_length - start_length
                
                start_part = msg_content[:start_length]
                end_part = msg_content[-end_length:] if end_length > 0 else ""
                
                return start_part + f"\n\n... (middle truncated) ...\n\n" + end_part + f"\n\nThis message is too long, repeat relevant information in your response to remember it"
            else:
                return msg_content
        elif isinstance(msg_content, dict):
            json_str = json.dumps(msg_content)
            if len(json_str) > max_length:
                # Calculate how much to keep from start and end
                keep_length = max_length - 150  # Reserve space for truncation message
                start_length = keep_length // 2
                end_length = keep_length - start_length
                
                start_part = json_str[:start_length]
                end_part = json_str[-end_length:] if end_length > 0 else ""
                
                return start_part + f"\n\n... (middle truncated) ...\n\n" + end_part + f"\n\nThis message is too long, repeat relevant information in your response to remember it"
            else:
                return msg_content
  
    def _compress_tool_result_messages(self, messages: List[Dict[str, Any]], llm_model: str, max_tokens: Optional[int], token_threshold: Optional[int] = 1000) -> List[Dict[str, Any]]:
        """Compress the tool result messages except the most recent one."""
        uncompressed_total_token_count = token_counter(model=llm_model, messages=messages)

        if uncompressed_total_token_count > (max_tokens or (100 * 1000)):
            _i = 0 # Count the number of ToolResult messages
            for msg in reversed(messages): # Start from the end and work backwards
                if self._is_tool_result_message(msg): # Only compress ToolResult messages
                    _i += 1 # Count the number of ToolResult messages
                    msg_token_count = token_counter(messages=[msg]) # Count the number of tokens in the message
                    if msg_token_count > token_threshold: # If the message is too long
                        if _i > 1: # If this is not the most recent ToolResult message
                            message_id = msg.get('message_id') # Get the message_id
                            if message_id:
                                msg["content"] = self._compress_message(msg["content"], message_id, token_threshold * 3)
                            else:
                                logger.warning(f"UNEXPECTED: Message has no message_id {str(msg)[:100]}")
                        else:
                            msg["content"] = self._safe_truncate(msg["content"], int(max_tokens * 2))
        return messages

    def _compress_user_messages(self, messages: List[Dict[str, Any]], llm_model: str, max_tokens: Optional[int], token_threshold: Optional[int] = 1000) -> List[Dict[str, Any]]:
        """Compress the user messages except the most recent one."""
        uncompressed_total_token_count = token_counter(model=llm_model, messages=messages)

        if uncompressed_total_token_count > (max_tokens or (100 * 1000)):
            _i = 0 # Count the number of User messages
            for msg in reversed(messages): # Start from the end and work backwards
                if msg.get('role') == 'user': # Only compress User messages
                    _i += 1 # Count the number of User messages
                    msg_token_count = token_counter(messages=[msg]) # Count the number of tokens in the message
                    if msg_token_count > token_threshold: # If the message is too long
                        if _i > 1: # If this is not the most recent User message
                            message_id = msg.get('message_id') # Get the message_id
                            if message_id:
                                msg["content"] = self._compress_message(msg["content"], message_id, token_threshold * 3)
                            else:
                                logger.warning(f"UNEXPECTED: Message has no message_id {str(msg)[:100]}")
                        else:
                            msg["content"] = self._safe_truncate(msg["content"], int(max_tokens * 2))
        return messages

    def _compress_assistant_messages(self, messages: List[Dict[str, Any]], llm_model: str, max_tokens: Optional[int], token_threshold: Optional[int] = 1000) -> List[Dict[str, Any]]:
        """Compress the assistant messages except the most recent one."""
        uncompressed_total_token_count = token_counter(model=llm_model, messages=messages)
        if uncompressed_total_token_count > (max_tokens or (100 * 1000)):
            _i = 0 # Count the number of Assistant messages
            for msg in reversed(messages): # Start from the end and work backwards
                if msg.get('role') == 'assistant': # Only compress Assistant messages
                    _i += 1 # Count the number of Assistant messages
                    msg_token_count = token_counter(messages=[msg]) # Count the number of tokens in the message
                    if msg_token_count > token_threshold: # If the message is too long
                        if _i > 1: # If this is not the most recent Assistant message
                            message_id = msg.get('message_id') # Get the message_id
                            if message_id:
                                msg["content"] = self._compress_message(msg["content"], message_id, token_threshold * 3)
                            else:
                                logger.warning(f"UNEXPECTED: Message has no message_id {str(msg)[:100]}")
                        else:
                            msg["content"] = self._safe_truncate(msg["content"], int(max_tokens * 2))
                            
        return messages


    def _remove_meta_messages(self, messages: List[Dict[str, Any]]) -> List[Dict[str, Any]]:
        """Remove meta messages from the messages."""
        result: List[Dict[str, Any]] = []
        for msg in messages:
            msg_content = msg.get('content')
            # Try to parse msg_content as JSON if it's a string
            if isinstance(msg_content, str):
                try: msg_content = json.loads(msg_content)
                except json.JSONDecodeError: pass
            if isinstance(msg_content, dict):
                # Create a copy to avoid modifying the original
                msg_content_copy = msg_content.copy()
                if "tool_execution" in msg_content_copy:
                    tool_execution = msg_content_copy["tool_execution"].copy()
                    if "arguments" in tool_execution:
                        del tool_execution["arguments"]
                    msg_content_copy["tool_execution"] = tool_execution
                # Create a new message dict with the modified content
                new_msg = msg.copy()
                new_msg["content"] = json.dumps(msg_content_copy)
                result.append(new_msg)
            else:
                result.append(msg)
        return result

    def _compress_messages(self, messages: List[Dict[str, Any]], llm_model: str, max_tokens: Optional[int] = 41000, token_threshold: Optional[int] = 4096, max_iterations: int = 5) -> List[Dict[str, Any]]:
        """Compress the messages.
            token_threshold: must be a power of 2
        """
        # Create a span for message compression only if we have a trace context
        span = None
        trace_context = get_current_trace_context()
        if trace_context and tracer.initialized:
            span, _, token = tracer.make_span(
                "message_compression",
                SpanKind.OPERATION,
                attributes={
                    "operation.name": "message_compression",
                    "compression.model": llm_model,
                    "compression.max_tokens": max_tokens,
                    "compression.token_threshold": token_threshold
                }
            )

        if 'sonnet' in llm_model.lower():
            max_tokens = 200 * 1000 - 64000 - 28000
        elif 'gpt' in llm_model.lower():
            max_tokens = 128 * 1000 - 28000
        elif 'gemini' in llm_model.lower():
            max_tokens = 1000 * 1000 - 300000
        elif 'deepseek' in llm_model.lower():
            max_tokens = 128 * 1000 - 28000
        else:
            max_tokens = 41 * 1000 - 10000

        result = messages
        result = self._remove_meta_messages(result)

        uncompressed_total_token_count = token_counter(model=llm_model, messages=result)
        
        # Set input token count
        if span:
            span.set_attribute(SpanAttributes.AGENTOPS_ENTITY_INPUT, uncompressed_total_token_count)
            span.set_attribute("compression.input_tokens", uncompressed_total_token_count)

        result = self._compress_tool_result_messages(result, llm_model, max_tokens, token_threshold)
        result = self._compress_user_messages(result, llm_model, max_tokens, token_threshold)
        result = self._compress_assistant_messages(result, llm_model, max_tokens, token_threshold)

        compressed_token_count = token_counter(model=llm_model, messages=result)
        
        # Set output token count and compression ratio
        if span:
            span.set_attribute(SpanAttributes.AGENTOPS_ENTITY_OUTPUT, compressed_token_count)
            span.set_attribute("compression.output_tokens", compressed_token_count)
            compression_ratio = (1 - compressed_token_count / uncompressed_total_token_count) * 100 if uncompressed_total_token_count > 0 else 0
            span.set_attribute("compression.ratio_percent", round(compression_ratio, 2))
            span.set_attribute("compression.tokens_saved", uncompressed_total_token_count - compressed_token_count)

        logger.info(f"_compress_messages: {uncompressed_total_token_count} -> {compressed_token_count}") # Log the token compression for debugging later

        if max_iterations <= 0:
            logger.warning(f"_compress_messages: Max iterations reached, omitting messages")
            result = self._compress_messages_by_omitting_messages(messages, llm_model, max_tokens)
            return result

        if (compressed_token_count > max_tokens):
            logger.warning(f"Further token compression is needed: {compressed_token_count} > {max_tokens}")
            result = self._compress_messages(messages, llm_model, max_tokens, int(token_threshold / 2), max_iterations - 1)

        # End the compression span
        if span:
            span.end()

        return self._middle_out_messages(result)
    
    def _compress_messages_by_omitting_messages(
            self, 
            messages: List[Dict[str, Any]], 
            llm_model: str, 
            max_tokens: Optional[int] = 41000,
            removal_batch_size: int = 10,
            min_messages_to_keep: int = 10
        ) -> List[Dict[str, Any]]:
        """Compress the messages by omitting messages from the middle.
        
        Args:
            messages: List of messages to compress
            llm_model: Model name for token counting
            max_tokens: Maximum allowed tokens
            removal_batch_size: Number of messages to remove per iteration
            min_messages_to_keep: Minimum number of messages to preserve
        """
        if not messages:
            return messages
            
        result = messages
        result = self._remove_meta_messages(result)

        # Early exit if no compression needed
        initial_token_count = token_counter(model=llm_model, messages=result)
        max_allowed_tokens = max_tokens or (100 * 1000)
        
        if initial_token_count <= max_allowed_tokens:
            return result

        # Separate system message (assumed to be first) from conversation messages
        system_message = messages[0] if messages and messages[0].get('role') == 'system' else None
        conversation_messages = result[1:] if system_message else result
        
        safety_limit = 500
        current_token_count = initial_token_count
        
        while current_token_count > max_allowed_tokens and safety_limit > 0:
            safety_limit -= 1
            
            if len(conversation_messages) <= min_messages_to_keep:
                logger.warning(f"Cannot compress further: only {len(conversation_messages)} messages remain (min: {min_messages_to_keep})")
                break

            # Calculate removal strategy based on current message count
            if len(conversation_messages) > (removal_batch_size * 2):
                # Remove from middle, keeping recent and early context
                middle_start = len(conversation_messages) // 2 - (removal_batch_size // 2)
                middle_end = middle_start + removal_batch_size
                conversation_messages = conversation_messages[:middle_start] + conversation_messages[middle_end:]
            else:
                # Remove from earlier messages, preserving recent context
                messages_to_remove = min(removal_batch_size, len(conversation_messages) // 2)
                if messages_to_remove > 0:
                    conversation_messages = conversation_messages[messages_to_remove:]
                else:
                    # Can't remove any more messages
                    break

            # Recalculate token count
            messages_to_count = ([system_message] + conversation_messages) if system_message else conversation_messages
            current_token_count = token_counter(model=llm_model, messages=messages_to_count)

        # Prepare final result
        final_messages = ([system_message] + conversation_messages) if system_message else conversation_messages
        final_token_count = token_counter(model=llm_model, messages=final_messages)
        
        logger.info(f"_compress_messages_by_omitting_messages: {initial_token_count} -> {final_token_count} tokens ({len(messages)} -> {len(final_messages)} messages)")
            
        return final_messages
    
    def _middle_out_messages(self, messages: List[Dict[str, Any]], max_messages: int = 320) -> List[Dict[str, Any]]:
        """Remove messages from the middle of the list, keeping max_messages total."""
        if len(messages) <= max_messages:
            return messages
        
        # Keep half from the beginning and half from the end
        keep_start = max_messages // 2
        keep_end = max_messages - keep_start
        
        return messages[:keep_start] + messages[-keep_end:]


    def add_tool(self, tool_class: Type[Tool], function_names: Optional[List[str]] = None, **kwargs):
        """Add a tool to the ThreadManager."""
        self.tool_registry.register_tool(tool_class, function_names, **kwargs)

    async def add_message(
        self,
        thread_id: str,
        type: str,
        content: Union[Dict[str, Any], List[Any], str],
        is_llm_message: bool = False,
        metadata: Optional[Dict[str, Any]] = None,
        agent_id: Optional[str] = None,
        agent_version_id: Optional[str] = None
    ):
        """Add a message to the thread in the database.

        Args:
            thread_id: The ID of the thread to add the message to.
            type: The type of the message (e.g., 'text', 'image_url', 'tool_call', 'tool', 'user', 'assistant').
            content: The content of the message. Can be a dictionary, list, or string.
                     It will be stored as JSONB in the database.
            is_llm_message: Flag indicating if the message originated from the LLM.
                            Defaults to False (user message).
            metadata: Optional dictionary for additional message metadata.
                      Defaults to None, stored as an empty JSONB object if None.
            agent_id: Optional ID of the agent associated with this message.
            agent_version_id: Optional ID of the specific agent version used.
        """
<<<<<<< HEAD
        logger.debug(f"Adding message of type '{type}' to thread {thread_id}")
        
=======
        logger.debug(f"Adding message of type '{type}' to thread {thread_id} (agent: {agent_id}, version: {agent_version_id})")
>>>>>>> 136e94dc
        client = await self.db.client

        # Prepare data for insertion
        data_to_insert = {
            'thread_id': thread_id,
            'type': type,
            'content': content,
            'is_llm_message': is_llm_message,
            'metadata': metadata or {},
        }
        
        # Add agent information if provided
        if agent_id:
            data_to_insert['agent_id'] = agent_id
        if agent_version_id:
            data_to_insert['agent_version_id'] = agent_version_id

        try:
            # Add returning='representation' to get the inserted row data including the id
            result = await client.table('messages').insert(data_to_insert, returning='representation').execute()
            logger.info(f"Successfully added message to thread {thread_id}")

            if result.data and len(result.data) > 0 and isinstance(result.data[0], dict) and 'message_id' in result.data[0]:
                return result.data[0]
            else:
                logger.error(f"Insert operation failed or did not return expected data structure for thread {thread_id}. Result data: {result.data}")
                return None
        except Exception as e:
            logger.error(f"Failed to add message to thread {thread_id}: {str(e)}", exc_info=True)
            raise

    async def get_llm_messages(self, thread_id: str) -> List[Dict[str, Any]]:
        """Get all messages for a thread.

        This method uses the SQL function which handles context truncation
        by considering summary messages.

        Args:
            thread_id: The ID of the thread to get messages for.

        Returns:
            List of message objects.
        """
        logger.debug(f"Getting messages for thread {thread_id}")
        client = await self.db.client

        try:
            # result = await client.rpc('get_llm_formatted_messages', {'p_thread_id': thread_id}).execute()
            
            # Fetch messages in batches of 1000 to avoid overloading the database
            all_messages = []
            batch_size = 1000
            offset = 0
            
            while True:
                result = await client.table('messages').select('message_id, content').eq('thread_id', thread_id).eq('is_llm_message', True).order('created_at').range(offset, offset + batch_size - 1).execute()
                
                if not result.data or len(result.data) == 0:
                    break
                    
                all_messages.extend(result.data)
                
                # If we got fewer than batch_size records, we've reached the end
                if len(result.data) < batch_size:
                    break
                    
                offset += batch_size
            
            # Use all_messages instead of result.data in the rest of the method
            result_data = all_messages

            # Parse the returned data which might be stringified JSON
            if not result_data:
                return []

            # Return properly parsed JSON objects
            messages = []
            for item in result_data:
                if isinstance(item['content'], str):
                    try:
                        parsed_item = json.loads(item['content'])
                        parsed_item['message_id'] = item['message_id']
                        messages.append(parsed_item)
                    except json.JSONDecodeError:
                        logger.error(f"Failed to parse message: {item['content']}")
                else:
                    content = item['content']
                    content['message_id'] = item['message_id']
                    messages.append(content)

            return messages

        except Exception as e:
            logger.error(f"Failed to get messages for thread {thread_id}: {str(e)}", exc_info=True)
            return []

    async def run_thread(
        self,
        thread_id: str,
        system_prompt: Dict[str, Any],
        stream: bool = True,
        temporary_message: Optional[Dict[str, Any]] = None,
        llm_model: str = "gpt-4o",
        llm_temperature: float = 0,
        llm_max_tokens: Optional[int] = None,
        processor_config: Optional[ProcessorConfig] = None,
        tool_choice: ToolChoice = "auto",
        native_max_auto_continues: int = 25,
        max_xml_tool_calls: int = 0,
        include_xml_examples: bool = False,
        enable_thinking: Optional[bool] = False,
        reasoning_effort: Optional[str] = 'low',
        enable_context_manager: bool = True,
        generation: Optional[StatefulGenerationClient] = None,
    ) -> Union[Dict[str, Any], AsyncGenerator]:
        """Run a conversation thread with LLM integration and tool execution.

        Args:
            thread_id: The ID of the thread to run
            system_prompt: System message to set the assistant's behavior
            stream: Use streaming API for the LLM response
            temporary_message: Optional temporary user message for this run only
            llm_model: The name of the LLM model to use
            llm_temperature: Temperature parameter for response randomness (0-1)
            llm_max_tokens: Maximum tokens in the LLM response
            processor_config: Configuration for the response processor
            tool_choice: Tool choice preference ("auto", "required", "none")
            native_max_auto_continues: Maximum number of automatic continuations when
                                      finish_reason="tool_calls" (0 disables auto-continue)
            max_xml_tool_calls: Maximum number of XML tool calls to allow (0 = no limit)
            include_xml_examples: Whether to include XML tool examples in the system prompt
            enable_thinking: Whether to enable thinking before making a decision
            reasoning_effort: The effort level for reasoning
            enable_context_manager: Whether to enable automatic context summarization.

        Returns:
            An async generator yielding response chunks or error dict
        """

        # Set AgentOps context at the start of thread execution
        self._set_agentops_context()
        
        logger.info(f"Starting thread execution for thread {thread_id}")
        logger.info(f"Using model: {llm_model}")
        # Log parameters
        logger.info(f"Parameters: model={llm_model}, temperature={llm_temperature}, max_tokens={llm_max_tokens}")
        logger.info(f"Auto-continue: max={native_max_auto_continues}, XML tool limit={max_xml_tool_calls}")

        # Log model info
        logger.info(f"🤖 Thread {thread_id}: Using model {llm_model}")
        
        # Record thread execution start event
        record_event(
            name="thread_execution_started",
            level="DEFAULT",
            message=f"Started thread execution with model {llm_model}",
            metadata={
                "thread_id": thread_id,
                "model": llm_model,
                "temperature": llm_temperature,
                "max_tokens": llm_max_tokens,
                "stream": stream,
                "tool_choice": tool_choice,
                "native_max_auto_continues": native_max_auto_continues,
                "max_xml_tool_calls": max_xml_tool_calls,
                "enable_thinking": enable_thinking,
                "reasoning_effort": reasoning_effort,
                "enable_context_manager": enable_context_manager
            }
        )

        # Apply max_xml_tool_calls if specified and not already set in config
        if max_xml_tool_calls > 0 and not processor_config.max_xml_tool_calls:
            processor_config.max_xml_tool_calls = max_xml_tool_calls

        # Create a working copy of the system prompt to potentially modify
        working_system_prompt = system_prompt.copy()

        # Add XML examples to system prompt if requested, do this only ONCE before the loop
        if include_xml_examples and processor_config.xml_tool_calling:
            xml_examples = self.tool_registry.get_xml_examples()
            if xml_examples:
                examples_content = """
--- XML TOOL CALLING ---

In this environment you have access to a set of tools you can use to answer the user's question. The tools are specified in XML format.
Format your tool calls using the specified XML tags. Place parameters marked as 'attribute' within the opening tag (e.g., `<tag attribute='value'>`). Place parameters marked as 'content' between the opening and closing tags. Place parameters marked as 'element' within their own child tags (e.g., `<tag><element>value</element></tag>`). Refer to the examples provided below for the exact structure of each tool.
String and scalar parameters should be specified as attributes, while content goes between tags.
Note that spaces for string values are not stripped. The output is parsed with regular expressions.

Here are the XML tools available with examples:
"""
                for tag_name, example in xml_examples.items():
                    examples_content += f"<{tag_name}> Example: {example}\\n"

                # # Save examples content to a file
                # try:
                #     with open('xml_examples.txt', 'w') as f:
                #         f.write(examples_content)
                #     logger.debug("Saved XML examples to xml_examples.txt")
                # except Exception as e:
                #     logger.error(f"Failed to save XML examples to file: {e}")

                system_content = working_system_prompt.get('content')

                if isinstance(system_content, str):
                    working_system_prompt['content'] += examples_content
                    logger.debug("Appended XML examples to string system prompt content.")
                elif isinstance(system_content, list):
                    appended = False
                    for item in working_system_prompt['content']: # Modify the copy
                        if isinstance(item, dict) and item.get('type') == 'text' and 'text' in item:
                            item['text'] += examples_content
                            logger.debug("Appended XML examples to the first text block in list system prompt content.")
                            appended = True
                            break
                    if not appended:
                        logger.warning("System prompt content is a list but no text block found to append XML examples.")
                else:
                    logger.warning(f"System prompt content is of unexpected type ({type(system_content)}), cannot add XML examples.")
        # Control whether we need to auto-continue due to tool_calls finish reason
        auto_continue = True
        auto_continue_count = 0

        # Define inner function to handle a single run
        async def _run_once(temp_msg=None):
            try:
                # Ensure processor_config is available in this scope
                nonlocal processor_config
                # Note: processor_config is now guaranteed to exist due to check above

                # 1. Get messages from thread for LLM call
                messages = await self.get_llm_messages(thread_id)

                # 2. Check token count before proceeding
                token_count = 0
                try:
                    # Use the potentially modified working_system_prompt for token counting
                    token_count = token_counter(model=llm_model, messages=[working_system_prompt] + messages)
                    token_threshold = self.context_manager.token_threshold
                    logger.info(f"Thread {thread_id} token count: {token_count}/{token_threshold} ({(token_count/token_threshold)*100:.1f}%)")

                    # if token_count >= token_threshold and enable_context_manager:
                    #     logger.info(f"Thread token count ({token_count}) exceeds threshold ({token_threshold}), summarizing...")
                    #     summarized = await self.context_manager.check_and_summarize_if_needed(
                    #         thread_id=thread_id,
                    #         add_message_callback=self.add_message,
                    #         model=llm_model,
                    #         force=True
                    #     )
                    #     if summarized:
                    #         logger.info("Summarization complete, fetching updated messages with summary")
                    #         messages = await self.get_llm_messages(thread_id)
                    #         # Recount tokens after summarization, using the modified prompt
                    #         new_token_count = token_counter(model=llm_model, messages=[working_system_prompt] + messages)
                    #         logger.info(f"After summarization: token count reduced from {token_count} to {new_token_count}")
                    #     else:
                    #         logger.warning("Summarization failed or wasn't needed - proceeding with original messages")
                    # elif not enable_context_manager:
                    #     logger.info("Automatic summarization disabled. Skipping token count check and summarization.")

                except Exception as e:
                    logger.error(f"Error counting tokens or summarizing: {str(e)}")

                # 3. Prepare messages for LLM call + add temporary message if it exists
                # Use the working_system_prompt which may contain the XML examples
                prepared_messages = [working_system_prompt]

                # Find the last user message index
                last_user_index = -1
                for i, msg in enumerate(messages):
                    if msg.get('role') == 'user':
                        last_user_index = i

                # Insert temporary message before the last user message if it exists
                if temp_msg and last_user_index >= 0:
                    prepared_messages.extend(messages[:last_user_index])
                    prepared_messages.append(temp_msg)
                    prepared_messages.extend(messages[last_user_index:])
                    logger.debug("Added temporary message before the last user message")
                else:
                    # If no user message or no temporary message, just add all messages
                    prepared_messages.extend(messages)
                    if temp_msg:
                        prepared_messages.append(temp_msg)
                        logger.debug("Added temporary message to the end of prepared messages")

                # 4. Prepare tools for LLM call
                openapi_tool_schemas = None
                if processor_config.native_tool_calling:
                    openapi_tool_schemas = self.tool_registry.get_openapi_schemas()
                    logger.debug(f"Retrieved {len(openapi_tool_schemas) if openapi_tool_schemas else 0} OpenAPI tool schemas")

                prepared_messages = self._compress_messages(prepared_messages, llm_model)

                # 5. Make LLM API call
                logger.debug("Making LLM API call")
                
                # Record LLM call start
                record_event(
                    name="llm_api_call_started",
                    level="DEFAULT",
                    message=f"Making LLM API call with {llm_model}",
                    metadata={
                        "thread_id": thread_id,
                        "model": llm_model,
                        "message_count": len(prepared_messages),
                        "has_tools": bool(openapi_tool_schemas),
                        "tool_count": len(openapi_tool_schemas) if openapi_tool_schemas else 0
                    }
                )
                
                try:
                    if generation:
                        generation.update(
                            input=prepared_messages,
                            start_time=datetime.datetime.now(datetime.timezone.utc),
                            model=llm_model,
                            model_parameters={
                              "max_tokens": llm_max_tokens,
                              "temperature": llm_temperature,
                              "enable_thinking": enable_thinking,
                              "reasoning_effort": reasoning_effort,
                              "tool_choice": tool_choice,
                              "tools": openapi_tool_schemas,
                            }
                        )
                    llm_response = await make_llm_api_call(
                        prepared_messages, # Pass the potentially modified messages
                        llm_model,
                        temperature=llm_temperature,
                        max_tokens=llm_max_tokens,
                        tools=openapi_tool_schemas,
                        tool_choice=tool_choice if processor_config.native_tool_calling else None,
                        stream=stream,
                        enable_thinking=enable_thinking,
                        reasoning_effort=reasoning_effort
                    )
                    logger.debug("Successfully received raw LLM API response stream/object")
                    
                    record_event(
                        name="llm_api_call_completed",
                        level="DEFAULT",
                        message="LLM API call completed successfully",
                        metadata={
                            "thread_id": thread_id,
                            "model": llm_model,
                            "stream": stream
                        }
                    )

                except Exception as e:
                    logger.error(f"Failed to make LLM API call: {str(e)}", exc_info=True)
                    record_event(
                        name="llm_api_call_failed",
                        level="ERROR",
                        message=f"LLM API call failed: {str(e)}",
                        metadata={
                            "thread_id": thread_id,
                            "model": llm_model,
                            "error": str(e)
                        }
                    )
                    raise

                # 6. Process LLM response using the ResponseProcessor
                if stream:
                    logger.debug("Processing streaming response")
                    response_generator = self.response_processor.process_streaming_response(
                        llm_response=llm_response,
                        thread_id=thread_id,
                        config=processor_config,
                        prompt_messages=prepared_messages,
                        llm_model=llm_model,
                    )

                    return response_generator
                else:
                    logger.debug("Processing non-streaming response")
                    # Pass through the response generator without try/except to let errors propagate up
                    response_generator = self.response_processor.process_non_streaming_response(
                        llm_response=llm_response,
                        thread_id=thread_id,
                        config=processor_config,
                        prompt_messages=prepared_messages,
                        llm_model=llm_model,
                    )
                    return response_generator # Return the generator

            except Exception as e:
                logger.error(f"Error in run_thread: {str(e)}", exc_info=True)
                record_event(
                    name="thread_execution_error",
                    level="ERROR",
                    message=f"Error in thread execution: {str(e)}",
                    metadata={
                        "thread_id": thread_id,
                        "error": str(e),
                        "error_type": type(e).__name__
                    }
                )
                # Return the error as a dict to be handled by the caller
                return {
                    "type": "status",
                    "status": "error",
                    "message": str(e)
                }

        # Define a wrapper generator that handles auto-continue logic
        async def auto_continue_wrapper():
            nonlocal auto_continue, auto_continue_count

            while auto_continue and (native_max_auto_continues == 0 or auto_continue_count < native_max_auto_continues):
                # Reset auto_continue for this iteration
                auto_continue = False

                # Run the thread once, passing the potentially modified system prompt
                # Pass temp_msg only on the first iteration
                try:
                    response_gen = await _run_once(temporary_message if auto_continue_count == 0 else None)

                    # Handle error responses
                    if isinstance(response_gen, dict) and "status" in response_gen and response_gen["status"] == "error":
                        logger.error(f"Error in auto_continue_wrapper: {response_gen.get('message', 'Unknown error')}")
                        yield response_gen
                        return  # Exit the generator on error

                    # Process each chunk
                    try:
                        async for chunk in response_gen:
                            # Check if this is a finish reason chunk with tool_calls or xml_tool_limit_reached
                            if chunk.get('type') == 'finish':
                                if chunk.get('finish_reason') == 'tool_calls':
                                    # Only auto-continue if enabled (max > 0)
                                    if native_max_auto_continues > 0:
                                        logger.info(f"Detected finish_reason='tool_calls', auto-continuing ({auto_continue_count + 1}/{native_max_auto_continues})")
                                        record_event(
                                            name="auto_continue_triggered",
                                            level="DEFAULT",
                                            message=f"Auto-continuing due to tool_calls ({auto_continue_count + 1}/{native_max_auto_continues})",
                                            metadata={
                                                "thread_id": thread_id,
                                                "continue_count": auto_continue_count + 1,
                                                "max_continues": native_max_auto_continues,
                                                "reason": "tool_calls"
                                            }
                                        )
                                        auto_continue = True
                                        auto_continue_count += 1
                                        # Don't yield the finish chunk to avoid confusing the client
                                        continue
                                elif chunk.get('finish_reason') == 'xml_tool_limit_reached':
                                    # Don't auto-continue if XML tool limit was reached
                                    logger.info("Detected finish_reason='xml_tool_limit_reached', stopping auto-continue")
                                    record_event(
                                        name="auto_continue_stopped",
                                        level="WARNING",
                                        message="Auto-continue stopped due to XML tool limit",
                                        metadata={
                                            "thread_id": thread_id,
                                            "reason": "xml_tool_limit_reached"
                                        }
                                    )
                                    auto_continue = False
                                    # Still yield the chunk to inform the client

                            # Otherwise just yield the chunk normally
                            yield chunk

                        # If not auto-continuing, we're done
                        if not auto_continue:
                            break
                    except Exception as e:
                        # If there's an exception, log it, yield an error status, and stop execution
                        logger.error(f"Error in auto_continue_wrapper generator: {str(e)}", exc_info=True)
                        yield {
                            "type": "status",
                            "status": "error",
                            "message": f"Error in thread processing: {str(e)}"
                        }
                        return  # Exit the generator on any error
                except Exception as outer_e:
                    # Catch exceptions from _run_once itself
                    logger.error(f"Error executing thread: {str(outer_e)}", exc_info=True)
                    yield {
                        "type": "status",
                        "status": "error",
                        "message": f"Error executing thread: {str(outer_e)}"
                    }
                    return  # Exit immediately on exception from _run_once

            # If we've reached the max auto-continues, log a warning
            if auto_continue and auto_continue_count >= native_max_auto_continues:
                logger.warning(f"Reached maximum auto-continue limit ({native_max_auto_continues}), stopping.")
                record_event(
                    name="auto_continue_limit_reached",
                    level="WARNING",
                    message=f"Reached maximum auto-continue limit of {native_max_auto_continues}",
                    metadata={
                        "thread_id": thread_id,
                        "max_continues": native_max_auto_continues,
                        "continue_count": auto_continue_count
                    }
                )
                yield {
                    "type": "content",
                    "content": f"\n[Agent reached maximum auto-continue limit of {native_max_auto_continues}]"
                }

        # If auto-continue is disabled (max=0), just run once
        if native_max_auto_continues == 0:
            logger.info("Auto-continue is disabled (native_max_auto_continues=0)")
            # Pass the potentially modified system prompt and temp message
            return await _run_once(temporary_message)

        # Otherwise return the auto-continue wrapper generator
        return auto_continue_wrapper()<|MERGE_RESOLUTION|>--- conflicted
+++ resolved
@@ -41,33 +41,23 @@
     XML-based tool execution patterns.
     """
 
-<<<<<<< HEAD
-    def __init__(self, trace: Optional[StatefulTraceClient] = None, is_agent_builder: bool = False, target_agent_id: Optional[str] = None, agentops_trace=None):
-=======
-    def __init__(self, trace: Optional[StatefulTraceClient] = None, is_agent_builder: bool = False, target_agent_id: Optional[str] = None, agent_config: Optional[dict] = None):
->>>>>>> 136e94dc
+    def __init__(self, trace: Optional[StatefulTraceClient] = None, is_agent_builder: bool = False, target_agent_id: Optional[str] = None, agent_config: Optional[dict] = None, agentops_trace=None):
         """Initialize ThreadManager.
 
         Args:
             trace: Optional trace client for logging
             is_agent_builder: Whether this is an agent builder session
             target_agent_id: ID of the agent being built (if in agent builder mode)
-<<<<<<< HEAD
+            agent_config: Optional agent configuration with version information
             agentops_trace: Optional AgentOps trace context
-=======
-            agent_config: Optional agent configuration with version information
->>>>>>> 136e94dc
         """
         self.db = DBConnection()
         self.tool_registry = ToolRegistry()
         self.trace = trace
         self.is_agent_builder = is_agent_builder
         self.target_agent_id = target_agent_id
-<<<<<<< HEAD
+        self.agent_config = agent_config
         self.agentops_trace = agentops_trace
-=======
-        self.agent_config = agent_config
->>>>>>> 136e94dc
         if not self.trace:
             self.trace = langfuse.trace(name="anonymous:thread_manager")
         self.response_processor = ResponseProcessor(
@@ -76,11 +66,8 @@
             trace=self.trace,
             is_agent_builder=self.is_agent_builder,
             target_agent_id=self.target_agent_id,
-<<<<<<< HEAD
+            agent_config=self.agent_config,
             agentops_trace=self.agentops_trace
-=======
-            agent_config=self.agent_config
->>>>>>> 136e94dc
         )
         self.context_manager = ContextManager()
     
@@ -421,12 +408,7 @@
             agent_id: Optional ID of the agent associated with this message.
             agent_version_id: Optional ID of the specific agent version used.
         """
-<<<<<<< HEAD
-        logger.debug(f"Adding message of type '{type}' to thread {thread_id}")
-        
-=======
         logger.debug(f"Adding message of type '{type}' to thread {thread_id} (agent: {agent_id}, version: {agent_version_id})")
->>>>>>> 136e94dc
         client = await self.db.client
 
         # Prepare data for insertion
