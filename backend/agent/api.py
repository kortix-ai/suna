--- conflicted
+++ resolved
@@ -1422,32 +1422,6 @@
                 if isinstance(tools, str):
                     tools_filter = [tool.strip() for tool in tools.split(',') if tool.strip()]
                 elif isinstance(tools, dict):
-<<<<<<< HEAD
-                    # If tools is a dict, try to extract meaningful tool names
-                    logger.debug(f"Received tools parameter as dict, attempting to extract tool names: {tools}")
-                    tools_filter = []
-                    
-                    # Handle different dict structures
-                    if 'agentpress' in tools and isinstance(tools['agentpress'], dict):
-                        # Extract enabled agentpress tools
-                        for tool_name, enabled in tools['agentpress'].items():
-                            is_enabled = enabled if isinstance(enabled, bool) else enabled.get('enabled', False) if isinstance(enabled, dict) else False
-                            if is_enabled:
-                                tools_filter.append(tool_name)
-                    
-                    # Handle MCP tools if present
-                    if 'mcp' in tools and isinstance(tools['mcp'], list):
-                        for mcp_tool in tools['mcp']:
-                            if isinstance(mcp_tool, dict) and mcp_tool.get('name'):
-                                tools_filter.append(mcp_tool['name'])
-                    
-                    if 'custom_mcp' in tools and isinstance(tools['custom_mcp'], list):
-                        for mcp_tool in tools['custom_mcp']:
-                            if isinstance(mcp_tool, dict) and mcp_tool.get('name'):
-                                tools_filter.append(mcp_tool['name'])
-                                
-                    logger.debug(f"Extracted {len(tools_filter)} tools from dict: {tools_filter}")
-=======
                     # If tools is a dict, check if it's empty or has no enabled tools
                     has_any_tools = False
                     if tools.get('mcp') and len(tools['mcp']) > 0:
@@ -1489,7 +1463,6 @@
                         # Remove duplicates and clean up
                         tools_filter = [str(tool).strip() for tool in tools_filter if str(tool).strip()]
                         logger.info(f"Extracted tools filter: {tools_filter}")
->>>>>>> 7d2855b4
                 elif isinstance(tools, list):
                     # If tools is a list, use it directly
                     tools_filter = [str(tool).strip() for tool in tools if str(tool).strip()]
