--- conflicted
+++ resolved
@@ -446,15 +446,10 @@
         
         # Use agent ID from agent config if available (for any agent with builder tools enabled)
         agent_id = None
-<<<<<<< HEAD
         if self.config.agent_config and (self.config.agent_config.get('is_suna_default', False) or self.config.agent_config.get('is_omni_default', False)):
-            agent_id = self.config.agent_config['agent_id']
+            agent_id = self.config.agent_config.get('agent_id')
         elif self.config.is_agent_builder and self.config.target_agent_id:
             agent_id = self.config.target_agent_id
-=======
-        if self.config.agent_config:
-            agent_id = self.config.agent_config.get('agent_id')
->>>>>>> 56b46672
         
         # Convert agent config to disabled tools list
         disabled_tools = self._get_disabled_tools_from_config()
