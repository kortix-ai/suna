#!/usr/bin/env python3

import subprocess
import sys
import platform
import os
import json

IS_WINDOWS = platform.system() == "Windows"
PROGRESS_FILE = ".setup_progress"


# --- ANSI Colors ---
class Colors:
    HEADER = "\033[95m"
    BLUE = "\033[94m"
    CYAN = "\033[96m"
    GREEN = "\033[92m"
    YELLOW = "\033[93m"
    RED = "\033[91m"
    ENDC = "\033[0m"
    BOLD = "\033[1m"
    UNDERLINE = "\033[4m"


def load_progress():
    """Loads the last saved step and data from setup."""
    if os.path.exists(PROGRESS_FILE):
        with open(PROGRESS_FILE, "r") as f:
            try:
                return json.load(f)
            except (json.JSONDecodeError, KeyError):
                return {"step": 0, "data": {}}
    return {"step": 0, "data": {}}


def get_setup_method():
    """Gets the setup method chosen during setup."""
    progress = load_progress()
    return progress.get("data", {}).get("setup_method")


def check_docker_compose_up():
    result = subprocess.run(
        ["docker", "compose", "ps", "-q"],
        capture_output=True,
        text=True,
        shell=IS_WINDOWS,
    )
    return len(result.stdout.strip()) > 0


def print_manual_instructions():
    """Prints instructions for manually starting Suna services."""
    print(f"\n{Colors.BLUE}{Colors.BOLD}🚀 Manual Startup Instructions{Colors.ENDC}\n")

    print("To start Suna, you need to run these commands in separate terminals:\n")

    print(f"{Colors.BOLD}1. Start Infrastructure (in project root):{Colors.ENDC}")
    print(f"{Colors.CYAN}   docker compose up redis -d{Colors.ENDC}\n")

    print(f"{Colors.BOLD}2. Start Frontend (in a new terminal):{Colors.ENDC}")
    print(f"{Colors.CYAN}   cd frontend && npm run dev{Colors.ENDC}\n")

    print(f"{Colors.BOLD}3. Start Backend (in a new terminal):{Colors.ENDC}")
    print(f"{Colors.CYAN}   cd backend && uv run api.py{Colors.ENDC}\n")

<<<<<<< HEAD
=======
    print(f"{Colors.BOLD}4. Start Background Worker (in a new terminal):{Colors.ENDC}")
    print(
        f"{Colors.CYAN}   cd backend && uv run -m dramatiq run_agent_background{Colors.ENDC}\n"
    )

>>>>>>> a51f7ce4
    print("Once all services are running, access Suna at: http://localhost:3000\n")

    print(
        f"{Colors.YELLOW}💡 Tip:{Colors.ENDC} You can use '{Colors.CYAN}./start.py{Colors.ENDC}' to start/stop the infrastructure services."
    )


def main():
    setup_method = get_setup_method()

    if "--help" in sys.argv:
        print("Usage: ./start.py [OPTION]")
        print("Manage Suna services based on your setup method")
        print("\nOptions:")
        print("  -f\tForce start containers without confirmation")
        print("  --help\tShow this help message")
        return

    # If setup hasn't been run or method is not determined, default to docker
    if not setup_method:
        print(
            f"{Colors.YELLOW}⚠️  Setup method not detected. Run './setup.py' first or using Docker Compose as default.{Colors.ENDC}"
        )
        setup_method = "docker"

    if setup_method == "manual":
        # For manual setup, we only manage infrastructure services (redis)
        # and show instructions for the rest
        print(f"{Colors.BLUE}{Colors.BOLD}Manual Setup Detected{Colors.ENDC}")
        print("Managing infrastructure services (Redis)...\n")

        force = "-f" in sys.argv
        if force:
            print("Force awakened. Skipping confirmation.")

        is_infra_up = subprocess.run(
            ["docker", "compose", "ps", "-q", "redis"],
            capture_output=True,
            text=True,
            shell=IS_WINDOWS,
        )
        is_up = len(is_infra_up.stdout.strip()) > 0

        if is_up:
            action = "stop"
            msg = "🛑 Stop infrastructure services? [y/N] "
        else:
            action = "start"
            msg = "⚡ Start infrastructure services? [Y/n] "

        if not force:
            response = input(msg).strip().lower()
            if action == "stop":
                if response != "y":
                    print("Aborting.")
                    return
            else:
                if response == "n":
                    print("Aborting.")
                    return

        if action == "stop":
            subprocess.run(["docker", "compose", "down"], shell=IS_WINDOWS)
            print(f"\n{Colors.GREEN}✅ Infrastructure services stopped.{Colors.ENDC}")
        else:
            subprocess.run(
                ["docker", "compose", "up", "redis", "-d"], shell=IS_WINDOWS
            )
            print(f"\n{Colors.GREEN}✅ Infrastructure services started.{Colors.ENDC}")
            print_manual_instructions()

    else:  # docker setup
        print(f"{Colors.BLUE}{Colors.BOLD}Docker Setup Detected{Colors.ENDC}")
        print("Managing all Suna services with Docker Compose...\n")

        force = "-f" in sys.argv
        if force:
            print("Force awakened. Skipping confirmation.")

        is_up = check_docker_compose_up()

        if is_up:
            action = "stop"
            msg = "🛑 Stop all Suna services? [y/N] "
        else:
            action = "start"
            msg = "⚡ Start all Suna services? [Y/n] "

        if not force:
            response = input(msg).strip().lower()
            if action == "stop":
                if response != "y":
                    print("Aborting.")
                    return
            else:
                if response == "n":
                    print("Aborting.")
                    return

        if action == "stop":
            subprocess.run(["docker", "compose", "down"], shell=IS_WINDOWS)
            print(f"\n{Colors.GREEN}✅ All Suna services stopped.{Colors.ENDC}")
        else:
            subprocess.run(["docker", "compose", "up", "-d"], shell=IS_WINDOWS)
            print(f"\n{Colors.GREEN}✅ All Suna services started.{Colors.ENDC}")
            print(f"{Colors.CYAN}🌐 Access Suna at: http://localhost:3000{Colors.ENDC}")


if __name__ == "__main__":
    main()<|MERGE_RESOLUTION|>--- conflicted
+++ resolved
@@ -65,14 +65,6 @@
     print(f"{Colors.BOLD}3. Start Backend (in a new terminal):{Colors.ENDC}")
     print(f"{Colors.CYAN}   cd backend && uv run api.py{Colors.ENDC}\n")
 
-<<<<<<< HEAD
-=======
-    print(f"{Colors.BOLD}4. Start Background Worker (in a new terminal):{Colors.ENDC}")
-    print(
-        f"{Colors.CYAN}   cd backend && uv run -m dramatiq run_agent_background{Colors.ENDC}\n"
-    )
-
->>>>>>> a51f7ce4
     print("Once all services are running, access Suna at: http://localhost:3000\n")
 
     print(
