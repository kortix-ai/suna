--- conflicted
+++ resolved
@@ -15,12 +15,8 @@
   const handleUpgradeClick = () => {
     // Close the upgrade dialog and open the billing modal
     onOpenChange(false);
-<<<<<<< HEAD
+    setShowBillingModal(true);
     localStorage.setItem('omni_upgrade_dialog_displayed', 'true');
-=======
-    setShowBillingModal(true);
-    localStorage.setItem('suna_upgrade_dialog_displayed', 'true');
->>>>>>> 008c8944
   };
 
   const handleBillingModalClose = (isOpen: boolean) => {
@@ -32,7 +28,6 @@
   };
 
   return (
-<<<<<<< HEAD
     <UnifiedUpgradeDialog
       open={open}
       onOpenChange={onOpenChange}
@@ -57,33 +52,6 @@
     >
       <div className="py-4">
         <h3 className="text-sm font-medium text-slate-700 dark:text-slate-300 mb-3">Pro Benefits</h3>
-=======
-    <>
-      <UnifiedUpgradeDialog
-        open={open}
-        onOpenChange={onOpenChange}
-        icon={Crown}
-        title="Unlock the Full Suna Experience"
-        description="You're currently using Suna's free tier with limited capabilities. Upgrade now to access our most powerful AI model."
-        theme="primary"
-        size="sm"
-        preventOutsideClick={true}
-        actions={[
-          {
-            label: "Maybe Later",
-            onClick: onDismiss,
-            variant: "outline"
-          },
-          {
-            label: "Upgrade Now",
-            onClick: handleUpgradeClick,
-            icon: Sparkles
-          }
-        ]}
-      >
-        <div className="py-4">
-          <h3 className="text-sm font-medium text-slate-700 dark:text-slate-300 mb-3">Pro Benefits</h3>
->>>>>>> 008c8944
 
           <div className="space-y-3">
             <div className="flex items-start">
