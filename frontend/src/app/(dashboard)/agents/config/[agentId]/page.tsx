--- conflicted
+++ resolved
@@ -177,34 +177,6 @@
     setOriginalData(newFormData);
   }, [agent, versionData]);
 
-<<<<<<< HEAD
-  // Save handler for manual saves
-  const [isSaving, setIsSaving] = useState(false);
-  
-  const handleSave = useCallback(async () => {
-    if (!agent || isViewingOldVersion || isSaving) return;
-    
-    const isSunaAgent = agent?.metadata?.is_suna_default || agent?.metadata?.is_omni_default || false;
-    const restrictions = agent?.metadata?.restrictions || {};
-    
-    if (isSunaAgent) {
-      if (restrictions.name_editable === false && formData.name !== originalData.name) {
-        toast.error("Omni's name cannot be modified.");
-        return;
-      }
-
-      if (restrictions.tools_editable === false && JSON.stringify(formData.agentpress_tools) !== JSON.stringify(originalData.agentpress_tools)) {
-        toast.error("Omni's default tools cannot be modified.");
-        return;
-      }
-    }
-    
-    const normalizedCustomMcps = (formData.custom_mcps || []).map(mcp => ({
-      name: mcp.name || 'Unnamed MCP',
-      type: mcp.type || mcp.customType || 'sse',
-      config: mcp.config || {},
-      enabledTools: Array.isArray(mcp.enabledTools) ? mcp.enabledTools : [],
-=======
   const displayData = isViewingOldVersion && versionData ? {
     name: formData.name,
     description: formData.description,
@@ -224,7 +196,6 @@
     setFormData(prev => ({
       ...prev,
       [field]: value
->>>>>>> 008c8944
     }));
   }, []);
 
@@ -299,28 +270,6 @@
   }, [agentId, formData, hasUnsavedChanges, updateAgentMutation]);
 
   const handleNameSave = useCallback(async (name: string) => {
-<<<<<<< HEAD
-    if (!agent || isViewingOldVersion || isSaving) {
-      return;
-    }
-    
-    const isSunaAgent = agent?.metadata?.is_suna_default || agent?.metadata?.is_omni_default || false;
-    const restrictions = agent?.metadata?.restrictions || {};
-    
-    if (isSunaAgent && restrictions.name_editable === false) {
-      toast.error("Name cannot be edited", {
-        description: "Omni's name is managed centrally and cannot be changed.",
-      });
-      return;
-    }
-    
-    // Update form data immediately
-    setFormData(prev => ({ ...prev, name }));
-    
-    setIsSaving(true);
-    
-=======
->>>>>>> 008c8944
     try {
       await updateAgentMutation.mutateAsync({
         agentId,
@@ -336,44 +285,7 @@
     }
   }, [agentId, updateAgentMutation]);
 
-<<<<<<< HEAD
-  const handleSystemPromptSave = useCallback(async (value: string) => {
-    if (!agent || isViewingOldVersion || isSaving) {
-      return;
-    }
-    
-    const isSunaAgent = agent?.metadata?.is_suna_default || agent?.metadata?.is_omni_default || false;
-    
-    if (isSunaAgent) {
-      toast.error("System prompt cannot be edited", {
-        description: "Omni's system prompt is managed centrally and cannot be changed.",
-      });
-      return;
-    }
-    
-    setFormData(prev => ({ ...prev, system_prompt: value }));
-    
-    const normalizedCustomMcps = (formData.custom_mcps || []).map(mcp => ({
-      name: mcp.name || 'Unnamed MCP',
-      type: mcp.type || mcp.customType || 'sse',
-      config: mcp.config || {},
-      enabledTools: Array.isArray(mcp.enabledTools) ? mcp.enabledTools : [],
-    }));
-    
-    const saveData = {
-      system_prompt: value,
-      model: formData.model,
-      configured_mcps: formData.configured_mcps,
-      custom_mcps: normalizedCustomMcps,
-      agentpress_tools: formData.agentpress_tools,
-      description: 'System prompt update'
-    };
-    
-    setIsSaving(true);
-    
-=======
   const handleProfileImageSave = useCallback(async (profileImageUrl: string | null) => {
->>>>>>> 008c8944
     try {
       await updateAgentMutation.mutateAsync({
         agentId,
@@ -416,37 +328,7 @@
     }
   }, [agentId, updateAgentMutation]);
 
-<<<<<<< HEAD
-  const handleModelSave = useCallback(async (model: string) => {
-    if (!agent || isViewingOldVersion || isSaving) {
-      return;
-    }
-    
-    setFormData(prev => ({ ...prev, model }));
-    
-    const normalizedCustomMcps = (formData.custom_mcps || []).map(mcp => ({
-      name: mcp.name || 'Unnamed MCP',
-      type: mcp.type || mcp.customType || 'sse',
-      config: mcp.config || {},
-      enabledTools: Array.isArray(mcp.enabledTools) ? mcp.enabledTools : [],
-    }));
-    
-    const isSunaAgent = agent?.metadata?.is_suna_default || agent?.metadata?.is_omni_default || false;
-    
-    const saveData = {
-      system_prompt: isSunaAgent ? '' : formData.system_prompt,
-      model,
-      configured_mcps: formData.configured_mcps,
-      custom_mcps: normalizedCustomMcps,
-      agentpress_tools: formData.agentpress_tools,
-      description: 'Model update'
-    };
-
-    setIsSaving(true);
-    
-=======
   const handleSystemPromptSave = useCallback(async (value: string) => {
->>>>>>> 008c8944
     try {
       await updateAgentMutation.mutateAsync({
         agentId,
@@ -462,43 +344,7 @@
     }
   }, [agentId, updateAgentMutation]);
 
-<<<<<<< HEAD
-  const handleToolsSave = useCallback(async (tools: Record<string, boolean | { enabled: boolean; description: string }>) => {
-    if (!agent || isViewingOldVersion || isSaving) {
-      return;
-    }
-    
-    const isSunaAgent = agent?.metadata?.is_suna_default || agent?.metadata?.is_omni_default || false;
-    const restrictions = agent?.metadata?.restrictions || {};
-    
-    if (isSunaAgent && restrictions.tools_editable === false) {
-      toast.error("Omni's default tools cannot be modified.");
-      return;
-    }
-    
-    setFormData(prev => ({ ...prev, agentpress_tools: tools }));
-    
-    const normalizedCustomMcps = (formData.custom_mcps || []).map(mcp => ({
-      name: mcp.name || 'Unnamed MCP',
-      type: mcp.type || mcp.customType || 'sse',
-      config: mcp.config || {},
-      enabledTools: Array.isArray(mcp.enabledTools) ? mcp.enabledTools : [],
-    }));
-    
-    const saveData = {
-      system_prompt: isSunaAgent ? '' : formData.system_prompt,
-      model: formData.model,
-      configured_mcps: formData.configured_mcps,
-      custom_mcps: normalizedCustomMcps,
-      agentpress_tools: tools,
-      description: 'Tools configuration update'
-    };
-    
-    setIsSaving(true);
-    
-=======
   const handleModelSave = useCallback(async (model: string) => {
->>>>>>> 008c8944
     try {
       setFormData(prev => ({ ...prev, model }));
       setOriginalData(prev => ({ ...prev, model }));
