--- conflicted
+++ resolved
@@ -11,14 +11,6 @@
 import { Skeleton } from '@/components/ui/skeleton';
 import { cn } from '@/lib/utils';
 import { toast } from 'sonner';
-<<<<<<< HEAD
-import { OmniLogo } from '@/components/sidebar/omni-logo';
-import { Button } from '@/components/ui/button';
-import { Tooltip, TooltipContent, TooltipProvider, TooltipTrigger } from '@/components/ui/tooltip';
-import { Avatar, AvatarImage, AvatarFallback } from '@/components/ui/avatar';
-import { ProfilePictureDialog } from './profile-picture-dialog';
-=======
->>>>>>> 008c8944
 import { AgentVersionSwitcher } from '../agent-version-switcher';
 import { UpcomingRunsDropdown } from '../upcoming-runs-dropdown';
 
