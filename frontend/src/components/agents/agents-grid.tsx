import React, { useState } from 'react';
import { Settings, Trash2, Star, MessageCircle, Wrench, Globe, GlobeLock, Download, Shield, AlertTriangle, GitBranch } from 'lucide-react';
import { Button } from '@/components/ui/button';
import { AlertDialog, AlertDialogAction, AlertDialogCancel, AlertDialogContent, AlertDialogDescription, AlertDialogFooter, AlertDialogHeader, AlertDialogTitle, AlertDialogTrigger } from '@/components/ui/alert-dialog';
import { Dialog, DialogContent, DialogTitle, DialogHeader, DialogDescription } from '@/components/ui/dialog';
import { Badge } from '@/components/ui/badge';
import { useRouter } from 'next/navigation';
import { useCreateTemplate, useUnpublishTemplate } from '@/hooks/react-query/secure-mcp/use-secure-mcp';
import { toast } from 'sonner';
import { AgentCard } from './custom-agents-page/agent-card';
<<<<<<< HEAD
import { OmniLogo } from '../sidebar/omni-logo';
=======
import { KortixLogo } from '../sidebar/kortix-logo';
import { DynamicIcon } from 'lucide-react/dynamic';
>>>>>>> 008c8944

interface Agent {
  agent_id: string;
  name: string;
  description?: string;
  is_default: boolean;
  is_public?: boolean;
  marketplace_published_at?: string;
  download_count?: number;
  tags?: string[];
  created_at: string;
  updated_at?: string;
  configured_mcps?: Array<{ name: string }>;
  agentpress_tools?: Record<string, any>;
  template_id?: string;
  current_version_id?: string;
  version_count?: number;
  current_version?: {
    version_id: string;
    version_name: string;
    version_number: number;
  };
  metadata?: {
    is_suna_default?: boolean;
    is_omni_default?: boolean;
    centrally_managed?: boolean;
    restrictions?: {
      system_prompt_editable?: boolean;
      tools_editable?: boolean;
      name_editable?: boolean;
      description_editable?: boolean;
      mcps_editable?: boolean;
    };
  };
  profile_image_url?: string;
  // Icon system fields
  icon_name?: string | null;
  icon_color?: string | null;
  icon_background?: string | null;
}

interface AgentsGridProps {
  agents: Agent[];
  onEditAgent: (agentId: string) => void;
  onDeleteAgent: (agentId: string) => void;
  onToggleDefault: (agentId: string, currentDefault: boolean) => void;
  deleteAgentMutation?: { isPending: boolean }; // Made optional as we'll track per-agent state
  isDeletingAgent?: (agentId: string) => boolean;
  onPublish?: (agent: Agent) => void;
  publishingId?: string | null;
}

interface AgentModalProps {
  agent: Agent | null;
  isOpen: boolean;
  onClose: () => void;
  onCustomize: (agentId: string) => void;
  onChat: (agentId: string) => void;
  onPublish: (agentId: string) => void;
  onUnpublish: (agentId: string) => void;
  isPublishing: boolean;
  isUnpublishing: boolean;
}

const AgentModal: React.FC<AgentModalProps> = ({ 
  agent, 
  isOpen, 
  onClose, 
  onCustomize, 
  onChat, 
  onPublish, 
  onUnpublish, 
  isPublishing, 
  isUnpublishing 
}) => {
  if (!agent) return null;

  const isSunaAgent = agent.metadata?.is_suna_default || agent.metadata?.is_omni_default || false;
  
  const truncateDescription = (text?: string, maxLength = 120) => {
    if (!text || text.length <= maxLength) return text || 'Try out this agent';
    return text.substring(0, maxLength) + '...';
  };

  return (
    <Dialog open={isOpen} onOpenChange={onClose}>
      <DialogContent className="max-w-md p-0 overflow-hidden border-none">
        <DialogTitle className="sr-only">Agent actions</DialogTitle>
        <div className="relative">
          <div className={`p-4 h-24 flex items-start justify-start relative`}>
            {isSunaAgent ? (
              <div className="p-6">
                <OmniLogo size={48} />
              </div>
            ) : agent.icon_name ? (
              <div 
                className="h-16 w-16 rounded-xl flex items-center justify-center"
                style={{ backgroundColor: agent.icon_background || '#F3F4F6' }}
              >
                <DynamicIcon 
                  name={agent.icon_name as any} 
                  size={32} 
                  color={agent.icon_color || '#000000'}
                />
              </div>
            ) : agent.profile_image_url ? (
              <img src={agent.profile_image_url} alt={agent.name} className="h-16 w-16 rounded-xl object-cover" />
            ) : (
              <div className="h-16 w-16 rounded-xl bg-muted flex items-center justify-center">
                <span className="text-lg font-semibold">{agent.name.charAt(0).toUpperCase()}</span>
              </div>
            )}
          </div>

          <div className="p-4 space-y-2">
            <div>
              <div className="flex items-center gap-2 mb-2">
                <h2 className="text-xl font-semibold text-foreground">
                  {agent.name}
                </h2>
                {!isSunaAgent && agent.current_version && (
                  <Badge variant="outline" className="text-xs">
                    <GitBranch className="h-3 w-3" />
                    {agent.current_version.version_name}
                  </Badge>
                )}
                {agent.is_public && (
                  <Badge variant="outline" className="text-xs">
                    <Shield className="h-3 w-3 mr-1" />
                    Published
                  </Badge>
                )}
              </div>
              <p className="text-muted-foreground text-sm leading-relaxed">
                {truncateDescription(agent.description)}
              </p>
            </div>

            <div className="flex gap-3 pt-2">
              <Button
                onClick={() => onCustomize(agent.agent_id)}
                variant="outline"
                className="flex-1 gap-2"
              >
                <Wrench className="h-4 w-4" />
                Customize
              </Button>
              <Button
                onClick={() => onChat(agent.agent_id)}
                className="flex-1 gap-2 bg-primary hover:bg-primary/90"
              >
                <MessageCircle className="h-4 w-4" />
                Chat
              </Button>
            </div>
            {!isSunaAgent && (
              <div className="pt-2">
                {agent.is_public ? (
                  <div className="space-y-2">
                    <div className="flex items-center justify-between text-sm text-muted-foreground">
                      <span>Published as secure template</span>
                      <div className="flex items-center gap-1">
                        <Download className="h-3 w-3" />
                        {agent.download_count || 0} downloads
                      </div>
                    </div>
                    <Button
                      onClick={() => onUnpublish(agent.agent_id)}
                      disabled={isUnpublishing}
                      variant="outline"
                      className="w-full gap-2"
                    >
                      {isUnpublishing ? (
                        <>
                          <div className="h-4 w-4 animate-spin rounded-full border-2 border-primary border-t-transparent" />
                          Making Private...
                        </>
                      ) : (
                        <>
                          <GlobeLock className="h-4 w-4" />
                          Make Private
                        </>
                      )}
                    </Button>
                  </div>
                ) : (
                  <Button
                    onClick={() => onPublish(agent.agent_id)}
                    disabled={isPublishing}
                    variant="outline"
                    className="w-full gap-2"
                  >
                    {isPublishing ? (
                      <>
                        <div className="h-4 w-4 animate-spin rounded-full border-2 border-primary border-t-transparent" />
                        Publishing...
                      </>
                    ) : (
                      <>
                        <Shield className="h-4 w-4" />
                        Publish as Template
                      </>
                    )}
                  </Button>
                )}
              </div>
            )}
          </div>
        </div>
      </DialogContent>
    </Dialog>
  );
};

export const AgentsGrid: React.FC<AgentsGridProps> = ({ 
  agents, 
  onEditAgent, 
  onDeleteAgent, 
  onToggleDefault,
  deleteAgentMutation,
  isDeletingAgent,
  onPublish,
  publishingId: externalPublishingId
}) => {
  const [selectedAgent, setSelectedAgent] = useState<Agent | null>(null);
  const [unpublishingId, setUnpublishingId] = useState<string | null>(null);
  const router = useRouter();
  
  const unpublishAgentMutation = useUnpublishTemplate();

  const handleAgentClick = (agent: Agent) => {
    setSelectedAgent(agent);
  };

  const handleCustomize = (agentId: string) => {
    router.push(`/agents/config/${agentId}`);
    setSelectedAgent(null);
  };

  const handleChat = (agentId: string) => {
    router.push(`/dashboard?agent_id=${agentId}`);
    setSelectedAgent(null);
  };

  const handlePublish = (agentId: string) => {
    const agent = agents.find(a => a.agent_id === agentId);
    if (agent && onPublish) {
      onPublish(agent);
      setSelectedAgent(null);
    }
  };

  const handleUnpublish = async (agentId: string) => {
    try {
      setUnpublishingId(agentId);
      await unpublishAgentMutation.mutateAsync(agentId);
      toast.success('Agent made private');
      setSelectedAgent(null);
    } catch (error: any) {
      toast.error('Failed to make agent private');
    } finally {
      setUnpublishingId(null);
    }
  };


  return (
    <>
      <div className="grid gap-4 sm:grid-cols-2 lg:grid-cols-3 xl:grid-cols-4">
        {agents.map((agent) => {
          const agentData = {
            ...agent,
            id: agent.agent_id
          };
          
          const isDeleting = isDeletingAgent?.(agent.agent_id) || false;
          const isGloballyDeleting = deleteAgentMutation?.isPending || false;
          
          return (
            <div key={agent.agent_id} className="relative group flex flex-col h-full">
              {/* Deletion overlay */}
              {isDeleting && (
                <div className="absolute inset-0 bg-destructive/10 backdrop-blur-sm rounded-lg z-20 flex items-center justify-center">
                  <div className="bg-background/95 backdrop-blur-sm rounded-lg px-4 py-3 flex items-center gap-2 shadow-lg border">
                    <div className="h-4 w-4 animate-spin rounded-full border-2 border-destructive border-t-transparent" />
                    <span className="text-sm font-medium text-destructive">Deleting...</span>
                  </div>
                </div>
              )}
              
              <div className={`transition-all duration-200 ${isDeleting ? 'opacity-60 scale-95' : ''}`}>
                <AgentCard
                  mode="agent"
                  data={agentData}
                  styling={undefined}
                  onClick={() => !isDeleting && handleAgentClick(agent)}
                />
              </div>
              
              {/* Delete button overlay */}
              <div className={`absolute bottom-4 right-4 opacity-0 group-hover:opacity-100 transition-opacity ${isDeleting ? 'pointer-events-none' : ''}`}>
                {!agent.is_default && (
                  <AlertDialog>
                    <AlertDialogTrigger asChild>
                      <Button 
                        variant="ghost" 
                        size="sm"
                        className="h-7 w-7 p-0 hover:bg-destructive/10 hover:text-destructive text-muted-foreground"
                        disabled={isDeleting || isGloballyDeleting}
                        title="Delete agent"
                        onClick={(e) => e.stopPropagation()}
                      >
                        {isDeleting ? (
                          <div className="h-3.5 w-3.5 animate-spin rounded-full border-2 border-destructive border-t-transparent" />
                        ) : (
                          <Trash2 className="h-3.5 w-3.5" />
                        )}
                      </Button>
                    </AlertDialogTrigger>
                    <AlertDialogContent className="max-w-md">
                      <AlertDialogHeader>
                        <AlertDialogTitle className="text-xl">Delete Agent</AlertDialogTitle>
                        <AlertDialogDescription>
                          Are you sure you want to delete &quot;{agent.name}&quot;? This action cannot be undone.
                          {agent.is_public && (
                            <span className="block mt-2 text-amber-600 dark:text-amber-400">
                              Note: This agent is currently published to the marketplace and will be removed from there as well.
                            </span>
                          )}
                        </AlertDialogDescription>
                      </AlertDialogHeader>
                      <AlertDialogFooter>
                        <AlertDialogCancel onClick={(e) => e.stopPropagation()}>
                          Cancel
                        </AlertDialogCancel>
                        <AlertDialogAction
                          onClick={(e) => {
                            e.stopPropagation();
                            onDeleteAgent(agent.agent_id);
                          }}
                          disabled={isDeleting || isGloballyDeleting}
                          className="bg-destructive hover:bg-destructive/90 text-white"
                        >
                          {isDeleting ? (
                            <>
                              <div className="h-4 w-4 animate-spin rounded-full border-2 border-white border-t-transparent mr-2" />
                              Deleting...
                            </>
                          ) : (
                            'Delete'
                          )}
                        </AlertDialogAction>
                      </AlertDialogFooter>
                    </AlertDialogContent>
                  </AlertDialog>
                )}
              </div>
            </div>
          );
        })}
      </div>

      <AgentModal
        agent={selectedAgent}
        isOpen={!!selectedAgent}
        onClose={() => setSelectedAgent(null)}
        onCustomize={handleCustomize}
        onChat={handleChat}
        onPublish={handlePublish}
        onUnpublish={handleUnpublish}
        isPublishing={externalPublishingId === selectedAgent?.agent_id}
        isUnpublishing={unpublishingId === selectedAgent?.agent_id}
      />
    </>
  );
};<|MERGE_RESOLUTION|>--- conflicted
+++ resolved
@@ -8,12 +8,8 @@
 import { useCreateTemplate, useUnpublishTemplate } from '@/hooks/react-query/secure-mcp/use-secure-mcp';
 import { toast } from 'sonner';
 import { AgentCard } from './custom-agents-page/agent-card';
-<<<<<<< HEAD
-import { OmniLogo } from '../sidebar/omni-logo';
-=======
-import { KortixLogo } from '../sidebar/kortix-logo';
+import { KortixLogo } from '../sidebar/omni-logo';
 import { DynamicIcon } from 'lucide-react/dynamic';
->>>>>>> 008c8944
 
 interface Agent {
   agent_id: string;
