'use client';

import React, { useState, useMemo } from 'react';
import { Button } from '@/components/ui/button';
import { Switch } from '@/components/ui/switch';
import { Card, CardContent, CardHeader, CardTitle } from '@/components/ui/card';
import { Badge } from '@/components/ui/badge';
import { Alert, AlertDescription } from '@/components/ui/alert';
import { 
  Dialog, 
  DialogContent, 
  DialogHeader, 
  DialogTitle, 
  DialogDescription,
  DialogFooter
} from '@/components/ui/dialog';
import { 
  Loader2, 
  Settings, 
  CheckCircle2, 
  XCircle, 
  Zap, 
  Info,
  RefreshCw
} from 'lucide-react';
import { cn } from '@/lib/utils';
import { usePipedreamToolsData } from '@/hooks/react-query/agents/use-pipedream-tools';
import type { PipedreamTool } from '@/hooks/react-query/agents/use-pipedream-tools';

interface AgentPipedreamToolsManagerProps {
  agentId: string;
  profileId: string;
  appName: string;
  profileName: string;
  open: boolean;
  onOpenChange: (open: boolean) => void;
  onToolsUpdate?: (enabledTools: string[]) => void;
}

export const AgentPipedreamToolsManager: React.FC<AgentPipedreamToolsManagerProps> = ({
  agentId,
  profileId,
  appName,
  profileName,
  open,
  onOpenChange,
  onToolsUpdate
}) => {
  const { data, isLoading, error, isUpdating, refetch } = usePipedreamToolsData(agentId, profileId);
  const [localTools, setLocalTools] = useState<Record<string, boolean>>({});
  const [hasChanges, setHasChanges] = useState(false);

  // Initialize local state when data loads
  React.useEffect(() => {
    if (data?.tools) {
      const toolsMap = data.tools.reduce((acc, tool) => {
        acc[tool.name] = tool.enabled;
        return acc;
      }, {} as Record<string, boolean>);
      setLocalTools(toolsMap);
      setHasChanges(false);
    }
  }, [data]);

  const enabledCount = useMemo(() => {
    return Object.values(localTools).filter(Boolean).length;
  }, [localTools]);

  const totalCount = data?.tools?.length || 0;

  const handleToolToggle = (toolName: string) => {
    setLocalTools(prev => {
      const newValue = !prev[toolName];
      const updated = { ...prev, [toolName]: newValue };
      
      // Check if there are changes compared to server data
      const serverTools = data?.tools?.reduce((acc, tool) => {
        acc[tool.name] = tool.enabled;
        return acc;
      }, {} as Record<string, boolean>) || {};
      
      const hasChanges = Object.keys(updated).some(key => updated[key] !== serverTools[key]);
      setHasChanges(hasChanges);
      
      return updated;
    });
  };

  const handleSelectAll = () => {
    if (!data?.tools) return;
    
    const allEnabled = data.tools.every(tool => localTools[tool.name]);
    const newState = data.tools.reduce((acc, tool) => {
      acc[tool.name] = !allEnabled;
      return acc;
    }, {} as Record<string, boolean>);
    
    setLocalTools(newState);
    setHasChanges(true);
  };

  const handleSave = () => {
    const enabledTools = Object.entries(localTools)
      .filter(([_, enabled]) => enabled)
      .map(([name]) => name);
<<<<<<< HEAD
    

=======
>>>>>>> 7e2d466e
    setHasChanges(false);

    if (onToolsUpdate) {
      onToolsUpdate(enabledTools);
    }
  };

  const handleCancel = () => {
    // Reset to server state
    if (data?.tools) {
      const serverState = data.tools.reduce((acc, tool) => {
        acc[tool.name] = tool.enabled;
        return acc;
      }, {} as Record<string, boolean>);
      setLocalTools(serverState);
      setHasChanges(false);
    }
  };

  if (error) {
    return (
      <Dialog open={open} onOpenChange={onOpenChange}>
        <DialogContent className="sm:max-w-lg">
          <DialogHeader>
            <DialogTitle className="flex items-center gap-2">
              <XCircle className="h-5 w-5 text-destructive" />
              Error Loading Tools
            </DialogTitle>
            <DialogDescription>
              Failed to load {appName} tools for {profileName}
            </DialogDescription>
          </DialogHeader>
          
          <Alert variant="destructive">
            <XCircle className="h-4 w-4" />
            <AlertDescription>
              {error?.message || 'An unexpected error occurred while loading tools.'}
            </AlertDescription>
          </Alert>
          
          <DialogFooter>
            <Button variant="outline" onClick={() => onOpenChange(false)}>
              Close
            </Button>
            <Button onClick={() => refetch()}>
              <RefreshCw className="h-4 w-4 mr-2" />
              Retry
            </Button>
          </DialogFooter>
        </DialogContent>
      </Dialog>
    );
  }

  return (
    <Dialog open={open} onOpenChange={onOpenChange}>
      <DialogContent className="sm:max-w-2xl max-h-[80vh] overflow-hidden flex flex-col">
        <DialogHeader>
          <DialogTitle className="flex items-center gap-2">
            <Zap className="h-5 w-5 text-primary" />
            Configure {appName} Tools
          </DialogTitle>
          <DialogDescription>
            Choose which {appName} tools are available to your agent via the "{profileName}" profile
          </DialogDescription>
        </DialogHeader>

        <div className="flex-1 overflow-hidden flex flex-col">
          {isLoading ? (
            <div className="flex items-center justify-center py-12">
              <div className="flex items-center gap-2">
                <Loader2 className="h-5 w-5 animate-spin" />
                <span>Loading available tools...</span>
              </div>
            </div>
          ) : !data?.tools?.length ? (
            <div className="flex items-center justify-center py-12">
              <div className="text-center">
                <Info className="h-8 w-8 text-muted-foreground mx-auto mb-2" />
                <p className="text-sm text-muted-foreground">
                  No tools available for this {appName} profile
                </p>
              </div>
            </div>
          ) : (
            <>
              <div className="flex items-center justify-between p-4 border-b">
                <div className="flex items-center gap-3">
                  <div>
                    <div className="flex items-center gap-2">
                      <span className="font-medium">
                        {enabledCount} of {totalCount} tools enabled
                      </span>
                      {hasChanges && (
                        <Badge variant="secondary" className="text-xs">
                          Unsaved changes
                        </Badge>
                      )}
                    </div>
                    <p className="text-xs text-muted-foreground">
                      Profile: {profileName}
                    </p>
                  </div>
                </div>
                
                <Button
                  variant="outline"
                  size="sm"
                  onClick={handleSelectAll}
                  disabled={isUpdating}
                >
                  {data.tools.every(tool => localTools[tool.name]) ? 'Deselect All' : 'Select All'}
                </Button>
              </div>

              {/* Tools list */}
              <div className="flex-1 overflow-y-auto p-4 space-y-3">
                {data.tools.map((tool) => (
                  <Card 
                    key={tool.name}
                    className={cn(
                      "transition-colors cursor-pointer",
                      localTools[tool.name] ? "bg-muted/50 border-primary/20" : "hover:bg-muted/20"
                    )}
                    onClick={() => handleToolToggle(tool.name)}
                  >
                    <CardContent className="p-4">
                      <div className="flex items-start justify-between gap-3">
                        <div className="flex-1 min-w-0">
                          <div className="flex items-center gap-2 mb-1">
                            <h4 className="font-medium text-sm">{tool.name}</h4>
                            {localTools[tool.name] && (
                              <CheckCircle2 className="h-4 w-4 text-green-500" />
                            )}
                          </div>
                          <p className="text-xs text-muted-foreground line-clamp-2">
                            {tool.description}
                          </p>
                        </div>
                        <Switch
                          checked={localTools[tool.name] || false}
                          onCheckedChange={() => handleToolToggle(tool.name)}
                          onClick={(e) => e.stopPropagation()}
                          disabled={isUpdating}
                        />
                      </div>
                    </CardContent>
                  </Card>
                ))}
              </div>
            </>
          )}
        </div>

        <DialogFooter className="border-t p-4">
          <div className="flex items-center justify-between w-full">
            <div className="flex items-center gap-2">
              {!data?.has_mcp_config && data?.tools?.length > 0 && (
                <Alert className="p-2">
                  <Info className="h-3 w-3" />
                  <AlertDescription className="text-xs">
                    This will create a new MCP configuration for your agent
                  </AlertDescription>
                </Alert>
              )}
            </div>
            
            <div className="flex items-center gap-2">
              <Button
                variant="outline"
                onClick={hasChanges ? handleCancel : () => onOpenChange(false)}
                disabled={isUpdating}
              >
                {hasChanges ? 'Cancel' : 'Close'}
              </Button>
              
              {hasChanges && (
                <Button
                  onClick={handleSave}
                  disabled={isUpdating}
                >
                  {isUpdating ? (
                    <>
                      <Loader2 className="h-4 w-4 mr-2 animate-spin" />
                      Saving...
                    </>
                  ) : (
                    <>
                      <CheckCircle2 className="h-4 w-4 mr-2" />
                      Save Changes
                    </>
                  )}
                </Button>
              )}
            </div>
          </div>
        </DialogFooter>
      </DialogContent>
    </Dialog>
  );
}; <|MERGE_RESOLUTION|>--- conflicted
+++ resolved
@@ -103,11 +103,6 @@
     const enabledTools = Object.entries(localTools)
       .filter(([_, enabled]) => enabled)
       .map(([name]) => name);
-<<<<<<< HEAD
-    
-
-=======
->>>>>>> 7e2d466e
     setHasChanges(false);
 
     if (onToolsUpdate) {
