--- conflicted
+++ resolved
@@ -15,11 +15,6 @@
 
 // Process Unicode escape sequences in content
 export const processUnicodeContent = (content: any, forCodeBlock: boolean = false): string => {
-<<<<<<< HEAD
-  console.log('🔍 processUnicodeContent called with:', typeof content, 'forCodeBlock:', forCodeBlock, content);
-
-=======
->>>>>>> c3e1a03c
   // Handle different content types
   if (!content) {
     return '';
