--- conflicted
+++ resolved
@@ -1,4 +1,4 @@
-import React, { useState, useEffect } from 'react';
+import React, { useState } from 'react';
 import {
   FileDiff,
   CheckCircle,
@@ -20,15 +20,13 @@
 import { Button } from '@/components/ui/button';
 import { Tabs, TabsContent, TabsList, TabsTrigger } from "@/components/ui/tabs";
 import {
+  LineDiff,
+  DiffStats,
+  extractFromNewFormat,
+  extractFromLegacyFormat,
   generateLineDiff,
   generateCharDiff,
-  calculateDiffStats,
-  parseNewlines,
-  extractFromNewFormat,
-  extractFromLegacyFormat,
-  type LineDiff,
-  type DiffStats,
-  type ExtractedData,
+  calculateDiffStats
 } from './_utils';
 import { extractFilePath, extractStrReplaceContent, extractToolData, formatTimestamp, getToolTitle } from '../utils';
 import { ToolViewProps } from '../types';
@@ -129,38 +127,16 @@
   </div>
 );
 
-const ErrorState: React.FC<{ filePath?: string | null; hasPartialData?: boolean }> = ({ 
-  filePath, 
-  hasPartialData = false 
-}) => (
+const ErrorState: React.FC = () => (
   <div className="flex flex-col items-center justify-center h-full py-12 px-6 bg-gradient-to-b from-white to-zinc-50 dark:from-zinc-950 dark:to-zinc-900">
-    <div className="text-center w-full max-w-md">
+    <div className="text-center w-full max-w-xs">
       <AlertTriangle className="h-16 w-16 mx-auto mb-6 text-amber-500" />
       <h3 className="text-lg font-medium text-zinc-900 dark:text-zinc-100 mb-2">
-        {hasPartialData ? 'Incomplete String Replacement Data' : 'Invalid String Replacement'}
+        Invalid String Replacement
       </h3>
-      <p className="text-sm text-zinc-500 dark:text-zinc-400 mb-4">
-        {hasPartialData 
-          ? 'Some replacement data was found but old or new string is missing.'
-          : 'Could not extract the old string and new string from the request.'
-        }
+      <p className="text-sm text-zinc-500 dark:text-zinc-400">
+        Could not extract the old string and new string from the request.
       </p>
-      {filePath && (
-        <div className="bg-zinc-100 dark:bg-zinc-800 rounded-lg p-3 mb-4">
-          <p className="text-xs text-zinc-600 dark:text-zinc-400 mb-1">File:</p>
-          <code className="text-xs font-mono text-zinc-800 dark:text-zinc-200">{filePath}</code>
-        </div>
-      )}
-      <details className="text-left">
-        <summary className="text-xs text-zinc-500 dark:text-zinc-400 cursor-pointer hover:text-zinc-700 dark:hover:text-zinc-300">
-          Show debugging information
-        </summary>
-        <div className="mt-2 text-xs text-zinc-400 dark:text-zinc-500">
-          <p>• Check console for detailed extraction logs</p>
-          <p>• Verify the tool response format is correct</p>
-          <p>• Ensure old_str and new_str are properly formatted</p>
-        </div>
-      </details>
     </div>
   </div>
 );
@@ -174,125 +150,61 @@
   isSuccess = true,
   isStreaming = false,
 }: ToolViewProps): JSX.Element {
-  
   const [expanded, setExpanded] = useState<boolean>(true);
   const [viewMode, setViewMode] = useState<'unified' | 'split'>('unified');
-<<<<<<< HEAD
-  
-  // Simple delayed extraction state
-  const [extractionAttempted, setExtractionAttempted] = useState<boolean>(false);
-  
-  // Trigger delayed extraction when streaming completes
-  useEffect(() => {
-    if (!isStreaming && !extractionAttempted) {
-      // Longer delay to ensure content is fully received and settled
-      const timer = setTimeout(() => {
-        setExtractionAttempted(true);
-      }, 600);
-      
-      return () => clearTimeout(timer);
-    } else if (isStreaming) {
-      setExtractionAttempted(false);
-    }
-  }, [isStreaming, extractionAttempted]);
-=======
->>>>>>> 8fc6c3a6
-
+ 
   let filePath: string | null = null;
   let oldStr: string | null = null;
   let newStr: string | null = null;
   let actualIsSuccess = isSuccess;
   let actualToolTimestamp = toolTimestamp;
   let actualAssistantTimestamp = assistantTimestamp;
-  
-  // Always extract basic data for filePath
-  let assistantNewFormat: ExtractedData = { filePath: null, oldStr: null, newStr: null };
-  let toolNewFormat: ExtractedData = { filePath: null, oldStr: null, newStr: null };
-  
-  // Always attempt extraction when not streaming (with or without delay)
-  const shouldExtract = !isStreaming && (extractionAttempted || !isStreaming);
-  
-  if (shouldExtract) {
-    // Wrap the main logic in a try-catch to prevent crashes
-    try {
-      // Add detailed debugging for response format
-      console.group('StrReplaceToolView: Detailed Response Analysis');
-      console.log('assistantContent (raw):', assistantContent);
-      console.log('toolContent (raw):', toolContent);
-      console.log('assistantContent type:', typeof assistantContent);
-      console.log('toolContent type:', typeof toolContent);
-      
-      assistantNewFormat = extractFromNewFormat(assistantContent);
-      toolNewFormat = extractFromNewFormat(toolContent);
-
-      console.log('assistantNewFormat result:', assistantNewFormat);
-      console.log('toolNewFormat result:', toolNewFormat);
-      console.groupEnd();
-
-      // New format extraction
-      filePath = assistantNewFormat.filePath || toolNewFormat.filePath;
-      oldStr = assistantNewFormat.oldStr || toolNewFormat.oldStr;
-      newStr = assistantNewFormat.newStr || toolNewFormat.newStr;
-
-      if (toolNewFormat.success !== undefined) {
-        actualIsSuccess = toolNewFormat.success;
-      } else if (assistantNewFormat.success !== undefined) {
-        actualIsSuccess = assistantNewFormat.success;
-      }
-      
-      if (assistantNewFormat.timestamp) {
-        actualAssistantTimestamp = assistantNewFormat.timestamp;
-      }
-      if (toolNewFormat.timestamp) {
-        actualToolTimestamp = toolNewFormat.timestamp;
-      }
-
-<<<<<<< HEAD
-      // Fallback to legacy format extraction if needed
-      if (!filePath || !oldStr || !newStr) {
-        const assistantLegacy = extractFromLegacyFormat(assistantContent, extractToolData, extractFilePath, extractStrReplaceContent);
-        const toolLegacy = extractFromLegacyFormat(toolContent, extractToolData, extractFilePath, extractStrReplaceContent);
-
-        filePath = filePath || assistantLegacy.filePath || toolLegacy.filePath;
-        oldStr = oldStr || assistantLegacy.oldStr || toolLegacy.oldStr;
-        newStr = newStr || assistantLegacy.newStr || toolLegacy.newStr;
-      }
-
-      // Final fallback for edge cases
-      if (!filePath) {
-        filePath = extractFilePath(assistantContent) || extractFilePath(toolContent);
-      }
-      if (!oldStr || !newStr) {
-        const assistantStrReplace = extractStrReplaceContent(assistantContent);
-        const toolStrReplace = extractStrReplaceContent(toolContent);
-        oldStr = oldStr || assistantStrReplace.oldStr || toolStrReplace.oldStr;
-        newStr = newStr || assistantStrReplace.newStr || toolStrReplace.newStr;
-      }
-
-    } catch (error) {
-      console.error('StrReplaceToolView: Extraction error:', error);
+
+  const assistantNewFormat = extractFromNewFormat(assistantContent);
+  const toolNewFormat = extractFromNewFormat(toolContent);
+
+  if (assistantNewFormat.filePath || assistantNewFormat.oldStr || assistantNewFormat.newStr) {
+    filePath = assistantNewFormat.filePath;
+    oldStr = assistantNewFormat.oldStr;
+    newStr = assistantNewFormat.newStr;
+    if (assistantNewFormat.success !== undefined) {
+      actualIsSuccess = assistantNewFormat.success;
+    }
+    if (assistantNewFormat.timestamp) {
+      actualAssistantTimestamp = assistantNewFormat.timestamp;
+    }
+  } else if (toolNewFormat.filePath || toolNewFormat.oldStr || toolNewFormat.newStr) {
+    filePath = toolNewFormat.filePath;
+    oldStr = toolNewFormat.oldStr;
+    newStr = toolNewFormat.newStr;
+    if (toolNewFormat.success !== undefined) {
+      actualIsSuccess = toolNewFormat.success;
+    }
+    if (toolNewFormat.timestamp) {
+      actualToolTimestamp = toolNewFormat.timestamp;
     }
   } else {
-    // When streaming, try to get at least filePath for display
-    try {
-      assistantNewFormat = extractFromNewFormat(assistantContent);
-      toolNewFormat = extractFromNewFormat(toolContent);
-      filePath = assistantNewFormat.filePath || toolNewFormat.filePath || extractFilePath(assistantContent) || extractFilePath(toolContent);
-    } catch (error) {
-      console.debug('StrReplaceToolView: Could not extract filePath during streaming');
-    }
-=======
+    // Fall back to legacy format extraction
+    const assistantLegacy = extractFromLegacyFormat(assistantContent, extractToolData, extractFilePath, extractStrReplaceContent);
+    const toolLegacy = extractFromLegacyFormat(toolContent, extractToolData, extractFilePath, extractStrReplaceContent);
+
+    // Use assistant content first, then tool content as fallback
+    filePath = assistantLegacy.filePath || toolLegacy.filePath;
+    oldStr = assistantLegacy.oldStr || toolLegacy.oldStr;
+    newStr = assistantLegacy.newStr || toolLegacy.newStr;
+  }
+
   // Additional legacy extraction for edge cases
   if (!filePath) {
     filePath = extractFilePath(assistantContent) || extractFilePath(toolContent);
   }
+
 
   if (!oldStr || !newStr) {
     const assistantStrReplace = extractStrReplaceContent(assistantContent);
     const toolStrReplace = extractStrReplaceContent(toolContent);
     oldStr = oldStr || assistantStrReplace.oldStr || toolStrReplace.oldStr;
     newStr = newStr || assistantStrReplace.newStr || toolStrReplace.newStr;
->>>>>>> 8fc6c3a6
   }
 
   const toolTitle = getToolTitle(name);
@@ -304,37 +216,8 @@
   // Calculate stats on changes
   const stats: DiffStats = calculateDiffStats(lineDiff);
 
-  // Check if we should show error state
-  const shouldShowError = !isStreaming && extractionAttempted && (!oldStr || !newStr) && (assistantContent || toolContent);
-  
-  // Enhanced logging for debugging
-  if (shouldShowError) {
-    console.group('StrReplaceToolView: Error state triggered');
-    console.log('assistantContent:', assistantContent);
-    console.log('toolContent:', toolContent);
-    console.log('Extracted values:', { filePath, oldStr, newStr });
-    console.log('assistantNewFormat:', assistantNewFormat);
-    console.log('toolNewFormat:', toolNewFormat);
-    console.groupEnd();
-  }
-
-  // More lenient error condition - only show error if we have content but no data at all
-  const hasAnyContent = assistantContent || toolContent;
-  const hasAnyExtractedData = filePath || oldStr || newStr;
-  const shouldShowErrorState = !isStreaming && extractionAttempted && hasAnyContent && !hasAnyExtractedData;
-
-  // Determine the overall state for consistent UI
-  const hasPartialData = hasAnyExtractedData && (!oldStr || !newStr);
-  const showMainContent = hasAnyExtractedData && oldStr && newStr;
-  const showLoadingState = isStreaming || (!extractionAttempted && !isStreaming);
-  
-  // Override success state if we have backend success but parsing failed
-  const displaySuccess = actualIsSuccess && (showMainContent || hasPartialData);
-  const displayMessage = hasPartialData 
-    ? 'Replacement completed (partial data)' 
-    : actualIsSuccess 
-      ? 'Replacement completed' 
-      : 'Replacement failed';
+  // Check if we should show error state (only when not streaming and we have content but can't extract strings)
+  const shouldShowError = !isStreaming && (!oldStr || !newStr) && (assistantContent || toolContent);
 
   return (
     <Card className="gap-0 flex border shadow-none border-t border-b-0 border-x-0 p-0 rounded-none flex-col h-full overflow-hidden bg-white dark:bg-zinc-950">
@@ -350,24 +233,20 @@
           </div>
 
           {!isStreaming && (
-            <Badge
-              variant="secondary"
+            <Badge 
+              variant="secondary" 
               className={
-<<<<<<< HEAD
-                displaySuccess
-=======
-                actualIsSuccess
->>>>>>> 8fc6c3a6
-                  ? "bg-gradient-to-b from-emerald-200 to-emerald-100 text-emerald-700 dark:from-emerald-800/50 dark:to-emerald-900/60 dark:text-emerald-300"
+                actualIsSuccess 
+                  ? "bg-gradient-to-b from-emerald-200 to-emerald-100 text-emerald-700 dark:from-emerald-800/50 dark:to-emerald-900/60 dark:text-emerald-300" 
                   : "bg-gradient-to-b from-rose-200 to-rose-100 text-rose-700 dark:from-rose-800/50 dark:to-rose-900/60 dark:text-rose-300"
               }
             >
-              {displaySuccess ? (
+              {actualIsSuccess ? (
                 <CheckCircle className="h-3.5 w-3.5 mr-1" />
               ) : (
                 <AlertTriangle className="h-3.5 w-3.5 mr-1" />
               )}
-              {displayMessage}
+              {actualIsSuccess ? 'Replacement completed' : 'Replacement failed'}
             </Badge>
           )}
 
@@ -381,12 +260,8 @@
       </CardHeader>
 
       <CardContent className="p-0 h-full flex-1 overflow-hidden relative">
-<<<<<<< HEAD
-        {showLoadingState ? (
-=======
         {isStreaming ? (
->>>>>>> 8fc6c3a6
-          <LoadingState
+          <LoadingState 
             icon={FileDiff}
             iconColor="text-purple-500 dark:text-purple-400"
             bgColor="bg-gradient-to-b from-purple-100 to-purple-50 shadow-inner dark:from-purple-800/40 dark:to-purple-900/60 dark:shadow-purple-950/20"
@@ -395,9 +270,9 @@
             progressText="Analyzing text patterns"
             subtitle="Please wait while the replacement is being processed"
           />
-        ) : shouldShowErrorState ? (
-          <ErrorState filePath={filePath} hasPartialData={hasPartialData} />
-        ) : showMainContent ? (
+        ) : shouldShowError ? (
+          <ErrorState />
+        ) : (
           <ScrollArea className="h-full w-full">
             <div className="p-4">
               <div className="bg-white dark:bg-zinc-900 border border-zinc-200 dark:border-zinc-800 rounded-lg overflow-hidden mb-4">
@@ -464,38 +339,6 @@
               </div>
             </div>
           </ScrollArea>
-        ) : hasPartialData ? (
-          <div className="p-4 h-full flex flex-col">
-            <div className="bg-amber-50 dark:bg-amber-900/20 border border-amber-200 dark:border-amber-800 rounded-lg p-4 mb-4">
-              <div className="flex items-start gap-3">
-                <AlertTriangle className="h-5 w-5 text-amber-500 flex-shrink-0 mt-0.5" />
-                <div>
-                  <h3 className="text-sm font-medium text-amber-800 dark:text-amber-200 mb-1">
-                    Partial Replacement Data
-                  </h3>
-                  <p className="text-xs text-amber-700 dark:text-amber-300">
-                    The operation completed successfully, but some display data could not be extracted.
-                  </p>
-                </div>
-              </div>
-            </div>
-            
-            {filePath && (
-              <div className="bg-white dark:bg-zinc-900 border border-zinc-200 dark:border-zinc-800 rounded-lg p-4">
-                <div className="flex items-center mb-2">
-                  <File className="h-4 w-4 mr-2 text-zinc-500 dark:text-zinc-400" />
-                  <code className="text-xs font-mono text-zinc-700 dark:text-zinc-300">
-                    {filePath}
-                  </code>
-                </div>
-                <p className="text-xs text-zinc-500 dark:text-zinc-400">
-                  String replacement was {displaySuccess ? 'completed successfully' : 'attempted'} in this file.
-                </p>
-              </div>
-            )}
-          </div>
-        ) : (
-          <ErrorState filePath={filePath} hasPartialData={hasPartialData} />
         )}
       </CardContent>
 
@@ -503,13 +346,15 @@
         <div className="h-full flex items-center gap-2 text-xs text-zinc-500 dark:text-zinc-400">
           {!isStreaming && (
             <div className="flex items-center gap-1">
-              {displaySuccess ? (
+              {actualIsSuccess ? (
                 <CheckCircle className="h-3.5 w-3.5 text-emerald-500 mr-1" />
               ) : (
                 <AlertTriangle className="h-3.5 w-3.5 text-red-500 mr-1" />
               )}
               <span>
-                {displayMessage}
+                {actualIsSuccess
+                  ? 'String replacement successful'
+                  : 'String replacement failed'}
               </span>
             </div>
           )}
