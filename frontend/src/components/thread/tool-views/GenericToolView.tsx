'use client'

import React from 'react';
import {
  CheckCircle,
  AlertTriangle,
  Clock,
  Wrench,
  Copy,
  Check,
  Loader2,
} from 'lucide-react';
import { ToolViewProps } from './types';
import { formatTimestamp, getToolTitle } from './utils';
import { Card, CardContent, CardHeader, CardTitle } from '@/components/ui/card';
import { Badge } from '@/components/ui/badge';
import { ScrollArea } from "@/components/ui/scroll-area";
import { Button } from '@/components/ui/button';
import { LoadingState } from './shared/LoadingState';
import { toast } from 'sonner';
import { AppIcon } from './shared/AppIcon';
import { SmartJsonViewer } from './shared/SmartJsonViewer';

export function GenericToolView({
  toolCall,
  toolResult,
  assistantTimestamp,
  toolTimestamp,
  isSuccess = true,
  isStreaming = false,
}: ToolViewProps) {
<<<<<<< HEAD
  const parseContent = React.useCallback((content: any): any => {
    if (!content) return null;

    if (typeof content === 'object') {
      return content;
    }

    if (typeof content === 'string') {
      const textContentMatch = content.match(/text=(['"])((?:(?!\1|\\).|\\.)*)\1/);
      
      if (textContentMatch) {
         try {
           let jsonStr = textContentMatch[2];
           if (textContentMatch[1] === "'") {
             jsonStr = jsonStr.replace(/\\'/g, "'").replace(/\\\\/g, "\\");
           } else {
             jsonStr = jsonStr.replace(/\\"/g, '"').replace(/\\\\/g, "\\");
           }
           
           try {
             return JSON.parse(jsonStr);
           } catch {
             return jsonStr;
           }
         } catch (e) {
         }
      }

      try {
        const parsed = JSON.parse(content);
        if (typeof parsed === 'string') {
           try {
             return JSON.parse(parsed);
           } catch {
             return parsed;
           }
        }
        return parsed;
      } catch (e) {
      }
    }
    
    return content;
  }, []);

  // Format arguments from toolCall
  const parsedAssistantContent = React.useMemo(
    () => parseContent(toolCall?.arguments),
    [toolCall?.arguments, parseContent],
  );
  
  // Format output from toolResult
  const parsedToolContent = React.useMemo(
    () => toolResult ? parseContent(toolResult.output) : null,
    [toolResult, parseContent],
  );

  const formatAsString = (content: any) => {
    if (typeof content === 'object' && content !== null) {
      return JSON.stringify(content, null, 2);
    }
    return String(content);
  };

  const formattedAssistantContent = React.useMemo(
    () => parsedAssistantContent ? formatAsString(parsedAssistantContent) : null,
    [parsedAssistantContent]
  );

  const formattedToolContent = React.useMemo(
    () => parsedToolContent ? formatAsString(parsedToolContent) : null,
    [parsedToolContent]
  );

  // Add copy functionality state
=======
  // All hooks must be called unconditionally at the top
>>>>>>> 9a2dd872
  const [isCopyingInput, setIsCopyingInput] = React.useState(false);
  const [isCopyingOutput, setIsCopyingOutput] = React.useState(false);

  const hasInput = toolCall?.arguments && Object.keys(toolCall.arguments).length > 0;
  const hasOutput = toolResult?.output !== undefined && toolResult?.output !== null;

  // Copy functions
  const copyToClipboard = React.useCallback(async (text: string) => {
    try {
      await navigator.clipboard.writeText(text);
      toast.success('Copied to clipboard');
      return true;
    } catch (err) {
      console.error('Failed to copy text: ', err);
      toast.error('Failed to copy');
      return false;
    }
  }, []);

  const handleCopyInput = React.useCallback(async () => {
    if (!toolCall?.arguments) return;
    setIsCopyingInput(true);
    await copyToClipboard(JSON.stringify(toolCall.arguments, null, 2));
    setTimeout(() => setIsCopyingInput(false), 2000);
  }, [toolCall?.arguments, copyToClipboard]);

  const handleCopyOutput = React.useCallback(async () => {
    if (!toolResult?.output) return;
    setIsCopyingOutput(true);
    const outputText = typeof toolResult.output === 'string' 
      ? toolResult.output 
      : JSON.stringify(toolResult.output, null, 2);
    await copyToClipboard(outputText);
    setTimeout(() => setIsCopyingOutput(false), 2000);
  }, [toolResult?.output, copyToClipboard]);

  // Defensive check - handle cases where toolCall might be undefined or missing function_name
  if (!toolCall || !toolCall.function_name) {
    console.warn('GenericToolView: toolCall is undefined or missing function_name. Tool views should use structured props.');
    return (
      <Card className="gap-0 flex border-0 shadow-none p-0 py-0 rounded-none flex-col h-full overflow-hidden bg-card">
        <CardHeader className="h-14 bg-zinc-50/80 dark:bg-zinc-900/80 backdrop-blur-sm border-b p-2 px-4">
          <CardTitle className="text-base font-medium text-zinc-900 dark:text-zinc-100">
            Tool View Error
          </CardTitle>
        </CardHeader>
        <CardContent className="p-4">
          <p className="text-sm text-zinc-500 dark:text-zinc-400">
            This tool view requires structured metadata. Please update the component to use toolCall and toolResult props.
          </p>
        </CardContent>
      </Card>
    );
  }

  const name = toolCall.function_name.replace(/_/g, '-').toLowerCase();
<<<<<<< HEAD
  const toolTitle = (toolCall as any)._display_hint || getToolTitle(name);
=======
  const toolTitle = getToolTitle(name);
  const actualIsSuccess = toolResult?.success !== undefined ? toolResult.success : isSuccess;
>>>>>>> 9a2dd872

  return (
    <Card className="gap-0 flex border-0 shadow-none p-0 py-0 rounded-none flex-col h-full overflow-hidden bg-card">
      <CardHeader className="h-14 bg-zinc-50/80 dark:bg-zinc-900/80 backdrop-blur-sm border-b p-2 px-4 space-y-2">
        <div className="flex flex-row items-center justify-between">
          <div className="flex items-center gap-2">
            <div className="relative p-2 rounded-lg border bg-muted/10">
              <AppIcon toolCall={toolCall} size={20} className="w-5 h-5" />
            </div>
            <div>
              <CardTitle className="text-base font-medium text-zinc-900 dark:text-zinc-100">
                {toolTitle}
              </CardTitle>
            </div>
          </div>

          {!isStreaming && (
            <div className={`h-6 w-6 rounded-full flex items-center justify-center ${
              actualIsSuccess
                ? "bg-emerald-100 dark:bg-emerald-900/60"
                : "bg-rose-100 dark:bg-rose-900/60"
            }`}>
              {actualIsSuccess ? (
                <CheckCircle className={`h-3.5 w-3.5 text-emerald-700 dark:text-emerald-300`} />
              ) : (
                <AlertTriangle className="h-3.5 w-3.5 text-rose-700 dark:text-rose-300" />
              )}
            </div>
          )}

          {isStreaming && (
            <div className="h-6 w-6 rounded-full flex items-center justify-center bg-blue-100 dark:bg-blue-900/60">
              <Loader2 className="h-3.5 w-3.5 animate-spin text-blue-700 dark:text-blue-300" />
            </div>
          )}
        </div>
      </CardHeader>

      <CardContent className="p-0 h-full flex-1 overflow-hidden relative">
        {isStreaming ? (
          <LoadingState
            icon={Wrench}
            iconColor="text-orange-500 dark:text-orange-400"
            bgColor="bg-gradient-to-b from-orange-100 to-orange-50 shadow-inner dark:from-orange-800/40 dark:to-orange-900/60 dark:shadow-orange-950/20"
            title={toolTitle}
            filePath={name}
            showProgress={true}
          />
        ) : hasInput || hasOutput ? (
          <ScrollArea className="h-full w-full">
            <div className="p-4 space-y-4">
              {hasInput && (
                <div className="space-y-2">
                  <div className="flex items-center justify-between mb-2">
                    <Badge variant="outline" className="text-xs px-1.5 py-0 h-4 font-normal">
                      Input
                    </Badge>
                    <Button
                      variant="ghost"
                      size="sm"
                      onClick={handleCopyInput}
                      disabled={isCopyingInput}
                      className="h-6 w-6 p-0"
                      title="Copy input"
                    >
                      {isCopyingInput ? (
                        <Check className="h-3 w-3" />
                      ) : (
                        <Copy className="h-3 w-3" />
                      )}
                    </Button>
                  </div>
                  <div className="bg-card border border-border rounded-lg overflow-hidden">
                    <div className="p-4">
<<<<<<< HEAD
                      {typeof parsedAssistantContent === 'object' && parsedAssistantContent !== null ? (
                        <SmartJsonViewer data={parsedAssistantContent} />
                      ) : (
                        <pre className="text-xs text-zinc-700 dark:text-zinc-300 whitespace-pre-wrap break-words font-mono">
                          {formattedAssistantContent}
                        </pre>
                      )}
=======
                      <pre className="text-xs text-foreground whitespace-pre-wrap break-words font-mono">
                        {JSON.stringify(toolCall.arguments, null, 2)}
                      </pre>
>>>>>>> 9a2dd872
                    </div>
                  </div>
                </div>
              )}

              {hasOutput && (
                <div className="space-y-2">
                  <div className="flex items-center justify-between mb-2">
                    <Badge variant="outline" className="text-xs px-1.5 py-0 h-4 font-normal">
                      Output
                    </Badge>
                    <Button
                      variant="ghost"
                      size="sm"
                      onClick={handleCopyOutput}
                      disabled={isCopyingOutput}
                      className="h-6 w-6 p-0"
                      title="Copy output"
                    >
                      {isCopyingOutput ? (
                        <Check className="h-3 w-3" />
                      ) : (
                        <Copy className="h-3 w-3" />
                      )}
                    </Button>
                  </div>
                  <div className="bg-card border border-border rounded-lg overflow-hidden">
                    <div className="p-4">
<<<<<<< HEAD
                      {typeof parsedToolContent === 'object' && parsedToolContent !== null ? (
                        <SmartJsonViewer data={parsedToolContent} />
                      ) : (
                        <pre className="text-xs text-zinc-700 dark:text-zinc-300 whitespace-pre-wrap break-words font-mono">
                          {formattedToolContent}
                        </pre>
                      )}
=======
                      <pre className="text-xs text-foreground whitespace-pre-wrap break-words font-mono">
                        {typeof toolResult.output === 'string' 
                          ? toolResult.output 
                          : JSON.stringify(toolResult.output, null, 2)}
                      </pre>
>>>>>>> 9a2dd872
                    </div>
                  </div>
                </div>
              )}
            </div>
          </ScrollArea>
        ) : (
          <div className="flex flex-col items-center justify-center h-full py-12 px-6 bg-gradient-to-b from-white to-zinc-50 dark:from-zinc-950 dark:to-zinc-900">
            <div className="w-20 h-20 rounded-full flex items-center justify-center mb-6 bg-gradient-to-b from-zinc-100 to-zinc-50 shadow-inner dark:from-zinc-800/40 dark:to-zinc-900/60">
              <Wrench className="h-10 w-10 text-zinc-400 dark:text-zinc-600" />
            </div>
            <h3 className="text-xl font-semibold mb-2 text-zinc-900 dark:text-zinc-100">
              No Content Available
            </h3>
            <p className="text-sm text-zinc-500 dark:text-zinc-400 text-center max-w-md">
              This tool execution did not produce any input or output content to display.
            </p>
          </div>
        )}
      </CardContent>

      <div className="px-4 py-2 h-10 bg-gradient-to-r from-zinc-50/90 to-zinc-100/90 dark:from-zinc-900/90 dark:to-zinc-800/90 backdrop-blur-sm border-t border-zinc-200 dark:border-zinc-800 flex justify-between items-center gap-4">
        <div className="h-full flex items-center gap-2 text-sm text-zinc-500 dark:text-zinc-400">
          {!isStreaming && (hasInput || hasOutput) && (
            <Badge variant="outline" className="h-6 py-0.5 bg-zinc-50 dark:bg-zinc-900">
              <Wrench className="h-3 w-3" />
              Tool
            </Badge>
          )}
        </div>

        <div className="text-xs text-zinc-500 dark:text-zinc-400 flex items-center gap-2">
          <Clock className="h-3.5 w-3.5" />
          {toolTimestamp && !isStreaming
            ? formatTimestamp(toolTimestamp)
            : assistantTimestamp
              ? formatTimestamp(assistantTimestamp)
              : ''}
        </div>
      </div>
    </Card>
  );
}<|MERGE_RESOLUTION|>--- conflicted
+++ resolved
@@ -29,7 +29,6 @@
   isSuccess = true,
   isStreaming = false,
 }: ToolViewProps) {
-<<<<<<< HEAD
   const parseContent = React.useCallback((content: any): any => {
     if (!content) return null;
 
@@ -105,9 +104,6 @@
   );
 
   // Add copy functionality state
-=======
-  // All hooks must be called unconditionally at the top
->>>>>>> 9a2dd872
   const [isCopyingInput, setIsCopyingInput] = React.useState(false);
   const [isCopyingOutput, setIsCopyingOutput] = React.useState(false);
 
@@ -164,12 +160,8 @@
   }
 
   const name = toolCall.function_name.replace(/_/g, '-').toLowerCase();
-<<<<<<< HEAD
   const toolTitle = (toolCall as any)._display_hint || getToolTitle(name);
-=======
-  const toolTitle = getToolTitle(name);
   const actualIsSuccess = toolResult?.success !== undefined ? toolResult.success : isSuccess;
->>>>>>> 9a2dd872
 
   return (
     <Card className="gap-0 flex border-0 shadow-none p-0 py-0 rounded-none flex-col h-full overflow-hidden bg-card">
@@ -244,19 +236,9 @@
                   </div>
                   <div className="bg-card border border-border rounded-lg overflow-hidden">
                     <div className="p-4">
-<<<<<<< HEAD
-                      {typeof parsedAssistantContent === 'object' && parsedAssistantContent !== null ? (
-                        <SmartJsonViewer data={parsedAssistantContent} />
-                      ) : (
-                        <pre className="text-xs text-zinc-700 dark:text-zinc-300 whitespace-pre-wrap break-words font-mono">
-                          {formattedAssistantContent}
-                        </pre>
-                      )}
-=======
                       <pre className="text-xs text-foreground whitespace-pre-wrap break-words font-mono">
                         {JSON.stringify(toolCall.arguments, null, 2)}
                       </pre>
->>>>>>> 9a2dd872
                     </div>
                   </div>
                 </div>
@@ -285,21 +267,11 @@
                   </div>
                   <div className="bg-card border border-border rounded-lg overflow-hidden">
                     <div className="p-4">
-<<<<<<< HEAD
-                      {typeof parsedToolContent === 'object' && parsedToolContent !== null ? (
-                        <SmartJsonViewer data={parsedToolContent} />
-                      ) : (
-                        <pre className="text-xs text-zinc-700 dark:text-zinc-300 whitespace-pre-wrap break-words font-mono">
-                          {formattedToolContent}
-                        </pre>
-                      )}
-=======
                       <pre className="text-xs text-foreground whitespace-pre-wrap break-words font-mono">
                         {typeof toolResult.output === 'string' 
                           ? toolResult.output 
                           : JSON.stringify(toolResult.output, null, 2)}
                       </pre>
->>>>>>> 9a2dd872
                     </div>
                   </div>
                 </div>
