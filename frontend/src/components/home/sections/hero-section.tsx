--- conflicted
+++ resolved
@@ -67,8 +67,6 @@
     return () => clearInterval(interval);
   }, [texts.length]);
 
-<<<<<<< HEAD
-=======
   return (
     <span className={`inline-block transition-all duration-300 ${className}`}>
       <span 
@@ -85,7 +83,6 @@
 // Constant for localStorage key to ensure consistency
 const PENDING_PROMPT_KEY = 'pendingAgentPrompt';
 
->>>>>>> 29c68a74
 export function HeroSection() {
   const { hero } = siteConfig;
   const tablet = useMediaQuery('(max-width: 1024px)');
@@ -863,7 +860,6 @@
                 href="#enterprise"
                 className="group relative inline-flex items-center gap-2 rounded-full border border-border/50 bg-background/20 backdrop-blur-sm px-4 py-2 text-sm transition-all duration-300 hover:border-border/70 hover:bg-background/30 hover:shadow-lg hover:shadow-primary/20"
               >
-<<<<<<< HEAD
                 <div className="flex items-center gap-2">
                   <Sparkles className="h-3.5 w-3.5 text-primary" />
                   <GradientText 
@@ -967,48 +963,6 @@
                     />
                   </div>
                 </div>
-=======
-                <path
-                  d="M7 17L17 7M17 7H8M17 7V16"
-                  stroke="currentColor"
-                  strokeWidth="2"
-                  strokeLinecap="round"
-                  strokeLinejoin="round"
-                />
-              </svg>
-            </span>
-          </Link> */}
-          <div className="flex flex-col items-center justify-center gap-3 sm:gap-4 pt-8 sm:pt-12 max-w-4xl mx-auto">
-            <h1 className="text-3xl md:text-4xl lg:text-5xl xl:text-6xl font-medium tracking-tighter text-balance text-center px-2">
-              <span className="text-primary">Hire Kortix for </span>
-              <RotatingText 
-                texts={['Research', 'Presentations', 'Docs', 'Spreadsheets', 'Design', 'Data Analysis', 'Email Management', 'Social Media', 'SEO', 'Lead Generation', 'Customer Support', 'Content Creation', 'Project Management', 'Sales', 'Marketing', 'Analytics']}
-                className="text-secondary"
-              />
-            </h1>
-            <p className="text-base md:text-lg text-center text-muted-foreground font-medium text-balance leading-relaxed tracking-tight max-w-2xl px-2">
-            Deploy AI Workers that run your business autonomously.
-            </p>
-          </div>
-
-          <div className="flex flex-col items-center w-full max-w-3xl mx-auto gap-2 flex-wrap justify-center px-2 sm:px-0">
-            <div className="w-full relative">
-              <div className="relative z-10">
-                <ChatInput
-                  ref={chatInputRef}
-                  onSubmit={handleChatInputSubmit}
-                  placeholder="Give Kortix a task to complete..."
-                  loading={isSubmitting}
-                  disabled={isSubmitting}
-                  value={inputValue}
-                  onChange={setInputValue}
-                  isLoggedIn={!!user}
-                  selectedAgentId={selectedAgentId}
-                  onAgentSelect={setSelectedAgentId}
-                  autoFocus={false}
-                  enableAdvancedConfig={false}
-                />
->>>>>>> 29c68a74
               </div>
             </motion.div>
             
