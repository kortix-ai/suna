--- conflicted
+++ resolved
@@ -1,19 +1,17 @@
 import * as React from 'react';
-import { Keyboard, KeyboardAvoidingView, Platform, View, Text } from 'react-native';
-import Animated, { FadeIn, runOnJS } from 'react-native-reanimated';
-import { Gesture, GestureDetector, Pressable } from 'react-native-gesture-handler';
+import { KeyboardAvoidingView, Platform, View } from 'react-native';
+import { runOnJS } from 'react-native-reanimated';
+import { Gesture, GestureDetector } from 'react-native-gesture-handler';
 import * as Haptics from 'expo-haptics';
 import { ChatInputSection, ChatDrawers, type ChatInputSectionRef } from '@/components/chat';
 import { QUICK_ACTIONS, ModeThreadListView } from '@/components/quick-actions';
-import { BackgroundLogo, TopNav } from '@/components/home';
+import { TopNav } from '@/components/home';
 import { useRouter } from 'expo-router';
 import { UsageDrawer } from '@/components/settings/UsageDrawer';
 import { CreditsPurchasePage } from '@/components/settings/CreditsPurchasePage';
 import { useChatCommons } from '@/hooks';
 import type { UseChatReturn } from '@/hooks';
 import { usePricingModalStore } from '@/stores/billing-modal-store';
-import { useLanguage } from '@/contexts/LanguageContext';
-import { Icon } from '@/components/ui/icon';
 
 const SWIPE_THRESHOLD = 50;
 
@@ -27,7 +25,6 @@
   focusChatInput: () => void;
 }
 
-<<<<<<< HEAD
 export const HomePage = React.forwardRef<HomePageRef, HomePageProps>(({
   onMenuPress,
   chat,
@@ -39,6 +36,8 @@
   const { creditsExhausted } = usePricingModalStore();
   const [isUsageDrawerOpen, setIsUsageDrawerOpen] = React.useState(false);
   const [isCreditsPurchaseOpen, setIsCreditsPurchaseOpen] = React.useState(false);
+  const [isWorkerConfigDrawerVisible, setIsWorkerConfigDrawerVisible] = React.useState(false);
+  const [workerConfigWorkerId, setWorkerConfigWorkerId] = React.useState<string | null>(null);
 
   const chatInputRef = React.useRef<ChatInputSectionRef>(null);
   const lastSwipeIndex = React.useRef(-1);
@@ -141,6 +140,11 @@
     console.log('🎯 Loading thread from mode history:', threadId);
     chat.showModeThread(threadId);
   }, [chat]);
+
+  const handleCloseWorkerConfigDrawer = React.useCallback(() => {
+    setIsWorkerConfigDrawerVisible(false);
+    setWorkerConfigWorkerId(null);
+  }, []);
 
   return (
     <View className="flex-1 bg-background">
@@ -199,344 +203,35 @@
             isSendingMessage={chat.isSendingMessage}
             isTranscribing={isTranscribing}
             showQuickActions={true}
-=======
-export const HomePage = React.forwardRef<HomePageRef, HomePageProps>(
-  ({ onMenuPress, chat, isAuthenticated }, ref) => {
-    const router = useRouter();
-    const { t } = useLanguage();
-    const { agentManager, audioRecorder, audioHandlers, isTranscribing } = useChatCommons(chat);
-
-    const { creditsExhausted } = usePricingModalStore();
-    const [isUsageDrawerOpen, setIsUsageDrawerOpen] = React.useState(false);
-    const [isCreditsPurchaseOpen, setIsCreditsPurchaseOpen] = React.useState(false);
-    const [isWorkerConfigDrawerVisible, setIsWorkerConfigDrawerVisible] = React.useState(false);
-    const [workerConfigWorkerId, setWorkerConfigWorkerId] = React.useState<string | null>(null);
-    const [workerConfigInitialView, setWorkerConfigInitialView] = React.useState<
-      'instructions' | 'tools' | 'integrations' | 'triggers'
-    >('instructions');
-    // Use REF instead of state to avoid stale closure issues in callbacks
-    const pendingWorkerConfigRef = React.useRef<{
-      workerId: string;
-      view?: 'instructions' | 'tools' | 'integrations' | 'triggers';
-    } | null>(null);
-    const pendingWorkerConfigTimeoutRef = React.useRef<ReturnType<typeof setTimeout> | null>(null);
-
-    const chatInputRef = React.useRef<ChatInputSectionRef>(null);
-    const lastSwipeIndex = React.useRef(-1);
-
-    // Find current selected index
-    const selectedIndex = React.useMemo(() => {
-      const index = QUICK_ACTIONS.findIndex((a) => a.id === chat.selectedQuickAction);
-      return index >= 0 ? index : 0;
-    }, [chat.selectedQuickAction]);
-
-    // Find selected action for the header
-    const selectedAction = React.useMemo(() => {
-      if (!chat.selectedQuickAction) return QUICK_ACTIONS[0];
-      return QUICK_ACTIONS.find((a) => a.id === chat.selectedQuickAction) || QUICK_ACTIONS[0];
-    }, [chat.selectedQuickAction]);
-
-    const selectedActionLabel = React.useMemo(() => {
-      if (!selectedAction) return '';
-      return t(`quickActions.${selectedAction.id}`, { defaultValue: selectedAction.label });
-    }, [selectedAction, t]);
-
-    // Switch to a specific mode index
-    const switchToMode = React.useCallback(
-      (newIndex: number) => {
-        const clampedIndex = Math.max(0, Math.min(newIndex, QUICK_ACTIONS.length - 1));
-        if (clampedIndex !== lastSwipeIndex.current) {
-          lastSwipeIndex.current = clampedIndex;
-          Haptics.impactAsync(Haptics.ImpactFeedbackStyle.Medium);
-          chat.handleQuickAction(QUICK_ACTIONS[clampedIndex].id);
-        }
-      },
-      [chat]
-    );
-
-    // Update last swipe index when selection changes
-    React.useEffect(() => {
-      lastSwipeIndex.current = selectedIndex;
-    }, [selectedIndex]);
-
-    // Pan gesture for swiping on the main content
-    const panGesture = Gesture.Pan()
-      .activeOffsetX([-25, 25])
-      .failOffsetY([-20, 20])
-      .onEnd((event) => {
-        const currentIndex = selectedIndex;
-
-        if (event.translationX < -SWIPE_THRESHOLD || event.velocityX < -500) {
-          // Swipe left - next mode
-          runOnJS(switchToMode)(currentIndex + 1);
-        } else if (event.translationX > SWIPE_THRESHOLD || event.velocityX > 500) {
-          // Swipe right - previous mode
-          runOnJS(switchToMode)(currentIndex - 1);
-        }
-      });
-
-    React.useImperativeHandle(
-      ref,
-      () => ({
-        focusChatInput: () => {
-          chatInputRef.current?.focusInput();
-        },
-      }),
-      []
-    );
-
-    const handleUpgradePress = React.useCallback(() => {
-      router.push({
-        pathname: '/plans',
-        params: { creditsExhausted: creditsExhausted ? 'true' : 'false' },
-      });
-    }, [router, creditsExhausted]);
-
-    const handleCreditsPress = React.useCallback(() => {
-      setIsUsageDrawerOpen(true);
-    }, []);
-
-    const handleCloseUsageDrawer = React.useCallback(() => {
-      setIsUsageDrawerOpen(false);
-    }, []);
-
-    const handleTopUpPress = React.useCallback(() => {
-      setIsUsageDrawerOpen(false);
-      setIsCreditsPurchaseOpen(true);
-    }, []);
-
-    const handleCloseCreditsPurchase = React.useCallback(() => {
-      setIsCreditsPurchaseOpen(false);
-    }, []);
-
-    const handleUpgradeFromUsage = React.useCallback(() => {
-      setIsUsageDrawerOpen(false);
-      router.push({
-        pathname: '/plans',
-        params: { creditsExhausted: creditsExhausted ? 'true' : 'false' },
-      });
-    }, [router, creditsExhausted]);
-
-    const handleThreadPressFromUsage = React.useCallback(
-      (threadId: string, _projectId: string | null) => {
-        console.log('🎯 Loading thread from UsageDrawer:', threadId);
-        chat.loadThread(threadId);
-      },
-      [chat]
-    );
-
-    // Memoized handlers for ChatInputSection to prevent re-renders
-    const handleSendMessage = React.useCallback(
-      (content: string, agentId: string, agentName: string) => {
-        chat.sendMessage(content, agentId, agentName);
-      },
-      [chat]
-    );
-
-    const handleQuickActionSelectOption = React.useCallback(
-      (optionId: string) => {
-        chat.setSelectedQuickActionOption(optionId);
-      },
-      [chat]
-    );
-
-    const handleQuickActionSelectPrompt = React.useCallback(
-      (prompt: string) => {
-        chat.setInputValue(prompt);
-        chatInputRef.current?.focusInput();
-      },
-      [chat]
-    );
-
-    // Cleanup timeout on unmount
-    React.useEffect(() => {
-      return () => {
-        if (pendingWorkerConfigTimeoutRef.current) {
-          clearTimeout(pendingWorkerConfigTimeoutRef.current);
-        }
-      };
-    }, []);
-
-    return (
-      <View className="flex-1 bg-background">
-        <KeyboardAvoidingView
-          behavior={Platform.OS === 'ios' ? 'padding' : undefined}
-          className="flex-1"
-          keyboardVerticalOffset={0}
-          enabled={false}>
-          <View className="relative flex-1">
-            <TopNav
-              onMenuPress={onMenuPress}
-              onUpgradePress={handleUpgradePress}
-              onCreditsPress={handleCreditsPress}
-              visible={!isWorkerConfigDrawerVisible}
-            />
-
-            {/* Swipeable content area */}
-            <GestureDetector gesture={panGesture}>
-              <View className="flex-1">
-                <Pressable className="flex-1" onPress={Keyboard.dismiss} accessible={false}>
-                  {/* Mode Header - Shows current mode icon and name */}
-                  {selectedAction && (
-                    <Animated.View
-                      key={selectedAction.id}
-                      entering={FadeIn.duration(150)}
-                      className="px-4 pb-4"
-                      style={{ marginTop: 127 }}>
-                      <View className="flex-row items-center gap-3">
-                        <Icon
-                          as={selectedAction.icon}
-                          size={28}
-                          className="text-foreground"
-                          strokeWidth={2}
-                        />
-                        <Text className="font-roobert-semibold text-3xl text-foreground">
-                          {selectedActionLabel}
-                        </Text>
-                      </View>
-                    </Animated.View>
-                  )}
-
-                  <View className="absolute inset-0 -z-10" pointerEvents="none">
-                    <BackgroundLogo />
-                  </View>
-                </Pressable>
-              </View>
-            </GestureDetector>
-
-            {/* Chat Input Section - Static, not part of swipe */}
-            <ChatInputSection
-              ref={chatInputRef}
-              value={chat.inputValue}
-              onChangeText={chat.setInputValue}
-              onSendMessage={handleSendMessage}
-              onSendAudio={audioHandlers.handleSendAudio}
-              onAttachPress={chat.openAttachmentDrawer}
-              onAgentPress={agentManager.openDrawer}
-              onAudioRecord={audioHandlers.handleStartRecording}
-              onCancelRecording={audioHandlers.handleCancelRecording}
-              onStopAgentRun={chat.stopAgent}
-              placeholder={chat.getPlaceholder()}
-              agent={agentManager.selectedAgent || undefined}
-              isRecording={audioRecorder.isRecording}
-              recordingDuration={audioRecorder.recordingDuration}
-              audioLevel={audioRecorder.audioLevel}
-              audioLevels={audioRecorder.audioLevels}
-              attachments={chat.attachments}
-              onRemoveAttachment={chat.removeAttachment}
-              selectedQuickAction={chat.selectedQuickAction}
-              selectedQuickActionOption={chat.selectedQuickActionOption}
-              onClearQuickAction={chat.clearQuickAction}
-              onQuickActionPress={chat.handleQuickAction}
-              onQuickActionSelectOption={handleQuickActionSelectOption}
-              onQuickActionSelectPrompt={handleQuickActionSelectPrompt}
-              isAuthenticated={isAuthenticated}
-              isAgentRunning={chat.isAgentRunning}
-              isSendingMessage={chat.isSendingMessage}
-              isTranscribing={isTranscribing}
-            />
-          </View>
-
-          <UsageDrawer
-            visible={isUsageDrawerOpen}
-            onClose={handleCloseUsageDrawer}
-            onUpgradePress={handleUpgradeFromUsage}
-            onTopUpPress={handleTopUpPress}
-            onThreadPress={handleThreadPressFromUsage}
           />
-          <CreditsPurchasePage
-            visible={isCreditsPurchaseOpen}
-            onClose={handleCloseCreditsPurchase}
-          />
-          <ChatDrawers
-            isAgentDrawerVisible={agentManager.isDrawerVisible}
-            onCloseAgentDrawer={agentManager.closeDrawer}
-            onOpenWorkerConfig={(workerId, view) => {
-              console.log('🔧 [HomePage] Opening worker config:', {
-                workerId,
-                view,
-                isAgentDrawerVisible: agentManager.isDrawerVisible,
-              });
-
-              // Clear any existing timeout
-              if (pendingWorkerConfigTimeoutRef.current) {
-                clearTimeout(pendingWorkerConfigTimeoutRef.current);
-                pendingWorkerConfigTimeoutRef.current = null;
-              }
-
-              // Store pending config in REF (not state) to avoid stale closure issues
-              pendingWorkerConfigRef.current = { workerId, view };
-
-              // If AgentDrawer is visible, close it and wait for dismiss
-              if (agentManager.isDrawerVisible) {
-                console.log('🔧 [HomePage] AgentDrawer visible, closing first');
-                agentManager.closeDrawer();
-
-                // Fallback: if onDismiss doesn't fire within 500ms, open anyway
-                pendingWorkerConfigTimeoutRef.current = setTimeout(() => {
-                  console.log('⏰ [HomePage] Fallback timeout - opening WorkerConfigDrawer');
-                  const pending = pendingWorkerConfigRef.current;
-                  if (pending) {
-                    pendingWorkerConfigRef.current = null;
-                    setWorkerConfigWorkerId(pending.workerId);
-                    setWorkerConfigInitialView(pending.view || 'instructions');
-                    setIsWorkerConfigDrawerVisible(true);
-                  }
-                  pendingWorkerConfigTimeoutRef.current = null;
-                }, 500);
-              } else {
-                // AgentDrawer is not visible, open immediately
-                console.log('✅ [HomePage] AgentDrawer not visible, opening immediately');
-                pendingWorkerConfigRef.current = null;
-                setWorkerConfigWorkerId(workerId);
-                setWorkerConfigInitialView(view || 'instructions');
-                setIsWorkerConfigDrawerVisible(true);
-              }
-            }}
-            onAgentDrawerDismiss={() => {
-              console.log('🎭 [HomePage] AgentDrawer dismissed');
-
-              // Clear fallback timeout since dismiss fired
-              if (pendingWorkerConfigTimeoutRef.current) {
-                clearTimeout(pendingWorkerConfigTimeoutRef.current);
-                pendingWorkerConfigTimeoutRef.current = null;
-              }
-
-              // Check REF (not state) for pending config
-              const pending = pendingWorkerConfigRef.current;
-              if (pending) {
-                console.log('🎭 [HomePage] Opening pending WorkerConfigDrawer');
-                pendingWorkerConfigRef.current = null;
-                setWorkerConfigWorkerId(pending.workerId);
-                setWorkerConfigInitialView(pending.view || 'instructions');
-                // Small delay to ensure AgentDrawer animation is complete
-                setTimeout(() => {
-                  setIsWorkerConfigDrawerVisible(true);
-                }, 100);
-              }
-            }}
-            isWorkerConfigDrawerVisible={isWorkerConfigDrawerVisible}
-            workerConfigWorkerId={workerConfigWorkerId}
-            workerConfigInitialView={workerConfigInitialView}
-            onCloseWorkerConfigDrawer={() => {
-              setIsWorkerConfigDrawerVisible(false);
-              setWorkerConfigWorkerId(null);
-            }}
-            onWorkerUpdated={() => {
-              // Refresh agent data if needed
-            }}
-            onUpgradePress={handleUpgradePress}
-            isAttachmentDrawerVisible={chat.isAttachmentDrawerVisible}
-            onCloseAttachmentDrawer={chat.closeAttachmentDrawer}
-            onTakePicture={chat.handleTakePicture}
-            onChooseImages={chat.handleChooseImages}
-            onChooseFiles={chat.handleChooseFiles}
->>>>>>> 03a0a33d
-          />
-        </KeyboardAvoidingView>
-      </View>
-    );
-  }
-);
+        </View>
+
+        <ChatDrawers
+          isAgentDrawerVisible={agentManager.isDrawerVisible}
+          onCloseAgentDrawer={agentManager.closeDrawer}
+          isWorkerConfigDrawerVisible={isWorkerConfigDrawerVisible}
+          workerConfigWorkerId={workerConfigWorkerId}
+          onCloseWorkerConfigDrawer={handleCloseWorkerConfigDrawer}
+          isAttachmentDrawerVisible={chat.isAttachmentDrawerVisible}
+          onCloseAttachmentDrawer={chat.closeAttachmentDrawer}
+          onTakePicture={chat.handleTakePicture}
+          onChooseImages={chat.handleChooseImages}
+          onChooseFiles={chat.handleChooseFiles}
+        />
+        <UsageDrawer
+          visible={isUsageDrawerOpen}
+          onClose={handleCloseUsageDrawer}
+          onUpgradePress={handleUpgradeFromUsage}
+          onTopUpPress={handleTopUpPress}
+          onThreadPress={handleThreadPressFromUsage}
+        />
+        <CreditsPurchasePage
+          visible={isCreditsPurchaseOpen}
+          onClose={handleCloseCreditsPurchase}
+        />
+      </KeyboardAvoidingView>
+    </View>
+  );
+});
 
 HomePage.displayName = 'HomePage';